\input texinfo   @c -*-texinfo-*-
@c %**start of header
@setfilename rust.info
@settitle Rust Documentation
@setchapternewpage odd
@c %**end of header

@syncodeindex fn cp

@ifinfo
This manual is for the ``Rust'' programming language.

Copyright 2006-2009 Graydon Hoare

All rights reserved (for the time being).
@end ifinfo

@dircategory Programming
@direntry
* rust: (rust).         Rust programming language
@end direntry

@titlepage
@title Rust
@subtitle A general-purpose programming language
@author Graydon Hoare

@page
@vskip 0pt plus 1filll
Copyright @copyright{} 2006-2009 Graydon Hoare

All rights reserved (for the time being).
@end titlepage

@ifnottex
@node Top
@top Top

Rust Documentation

Rust is a general-purpose programming language. It supports imperative
procedural, concurrent actor and pure functional styles. Rust also
supports generic programming and metaprogramming, in both static and
dynamic styles.

@end ifnottex

@menu
* Disclaimer::                 Notes on a work in progress.
* Introduction::               Background, intentions, relationships to other languages.
* Tutorial::                   Gentle introduction to reading Rust code.
* Reference::                  Systematic reference of language elements.
* Index::                      Index
@end menu

@ifnottex
Complete table of contents
@end ifnottex

@contents

@c ############################################################
@c Disclaimer
@c ############################################################

@node    Disclaimer
@chapter Disclaimer

Gentle reader,

You are looking at a work in progress. This is a @emph{non-public} and
decidedly @emph{unfinished} document describing an even-less-finished
language that has been stewing in my unconscious for a very long time,
working its way out through successive sketches and prototypes,
background reading, and eventually a spare-time ``full''
implementation starting a little less than 4 years ago. I am sending
it to you in order to get focused review on the material presented
within. If you have a moment, I'd like to present some caveats and
requests:

@itemize
@item
I have written this document entirely in the present tense, despite a
majority of the features described within only existing in a very
sketchy, partial, or entirely absent form in the @emph{bootstrap}
compiler. Moreover, work on the ``real'' @emph{self-hosting} compiler
is only just beginning, and for the most part if something sounds
not-yet-implemented, it may well not be. Switching writing tenses
and/or constantly updating the document to track implementation
progress seemed too tedious to bother with, so I haven't. If you want
to know about progress on a particular feature, please ask me.

@item
At the time of this writing, the bootstrap compiler is about 20,000
lines of Ocaml -- including its own backend -- and emits small but
otherwise very inefficient native x86 code in PE and ELF
executables. It handles the memory, process and communication model,
including all slot modes, lifecycle and transplantation, and can
define and call functions (including simple C functions), spawn
processes, and manipulate basic structural types such as vectors,
tuples and records. But it is still very much in development.

@item
Please keep this document, the existence of this work and my
engagement in it, completely to yourself. I've selected a group of
people to review this work but I am not at all interested in
publishing before the language is at a ``suitably demonstrable''
stage. Writing languages is delicate work and actually doesn't benefit
all that much in early stages from ``release early, release
often''. It benefits a lot in later stages, and I have every intention
to release it publicly under a nice friendly MIT license once it's
condensed and contracted to the point that it's worth playing with.

@item
Regarding ``contraction'': the language @emph{shrinks} the more I work
on it. This is a good thing: parsimony is a virtue in languages. Most
of the time I've spent on this language has involved convincing ideas
that didn't quite seem like they could be merged to merge, so that I
could discard one or another of them. Therefore, while the version you
are seeing in this document is ``being filled in'', the scope is
progressing @emph{inward} as the pieces solidify, from more features
to fewer. Therefore I ask that @emph{if} you provide feedback that
suggests feature @emph{additions}, you think long and hard about
whether they would work in a library, whether they might be deferrable
to a later version of the language, or whether they might be omitted
altogether while still providing something of use.  I will be
absolutely thrilled if I manage to ship all the pieces described here,
but I expect I'll need to throw a few more out before I'm done. Adding
is not my goal in requesting feedback.
@end itemize

Thanks for your time.
@flushright
                                   - Graydon Hoare
                                     Sept 2009
@end flushright


@c ############################################################
@c Introduction
@c ############################################################

@node    Introduction
@chapter Introduction

@quotation
  We have to fight chaos, and the most effective way of doing that is
  to prevent its emergence.
@flushright
                                   - Edsger Dijkstra
@end flushright
@end quotation
@sp 2

Rust is a ``curly-brace'' block-structured statement language. It
visually resembles the C language family, but differs significantly in
syntactic and semantic details. It is strongly oriented towards
concerns of ``programming in the large'', that is, of creating and
maintaining @emph{boundaries} -- both abstract and operational -- that
preserve large-system integrity and availability.

@menu
* Goals::                      Intentions, motivations.
* Sales Pitch::                A summary for the impatient.
* Influences::                 Relationship to past languages.
@end menu


@node    Goals
@section Goals

The language design pursues the following goals:

@sp 1
@itemize
@item Compile-time error detection and prevention.
@item Run-time fault tolerance and containment.
@item System building, analysis and maintenance affordances.
@item Clarity and precision of expression.
@item Implementation simplicity.
@item Run-time efficiency.
@end itemize
@sp 1

Note that most of these goals are @emph{engineering} goals, not
showcases for sophisticated language technology. Most of the
technology in Rust is @emph{old} and has been seen decades earlier in
other languages.

Also note that ``terseness'' and ``expressiveness'' are absent from
the list. Rust programs are often larger and more verbose than
equivalent programs in other languages. 

@page
@node    Sales Pitch
@section Sales Pitch

The following comprises a brief ``sales pitch'' overview of the
salient features of Rust, relative to other languages.

@itemize

@sp 1
@item Predictable native code, simple runtime

The meaning and cost of every operation within a Rust program is
intended to be easy to model for the reader. The code should not
``surprise'' the programmer once it has been compiled.

Rust is designed to be compiled to mostly-static native code, with
relatively large compilation units and plenty of room for whole-unit
optimisation. The output of a Rust compilation is a standard loadable
object of machine code (ELF, PE, Mach-O), containing standard metadata
(DWARF), and works with existing disassemblers, analysis tools,
debuggers and profilers. Such object files can be dynamically loaded,
via the standard operating-system loader, into other processes, and
executed cooperatively.

The runtime is relatively small and provides some memory management,
lightweight process scheduling, internal communication queueing and
reflection services, but these are all implemented in a
straightforward and obvious fashion, in standard C, with a low-level
service provider interface available to embeddings. No research-level
virtual machine, JIT or garbage collection technology is required.

@sp 1
@item Integrated system-construction facility

The units of compilation of Rust are multi-file amalgamations called
@emph{crates}. A crate is described by a separate, declarative type of
source file that guides the compilation of the crate, its packaging,
its versioning, and its external dependencies. Crates are also the
units of distribution and loading. Significantly: the dependency graph
of crates is @emph{acyclic} and @emph{anonymous}: there is no global
namespace for crates, and module-level recursion cannot cross crate
barriers.

Unlike many languages, individual modules do @emph{not} carry all the
mechanisms or restrictions of crates. Modules and crates serve
different roles.

@sp 1
@item Lightweight cooperative processes

Like many @emph{actor} languages, Rust provides an isolation (and
concurrency) model based on lightweight processes scheduled by the
language runtime. These processes are inexpensive and @emph{mostly}
statically secure from one another; breaking the rule of process
isolation is only possible by calling external (C) code.

Inter-process communication is typed, asynchronous and simplex, based
on passing messages over channels to ports. Transmission can be
rate-limited or rate-unlimited. Communication is fair and
pseudo-randomised on the receiver side.

@sp 1
@item Stack-based iterator functions

Between the extremes of ``asynchronous concurrent processes'' and
``synchronous single-invocation functions'', Rust also provides a form
of multiple-invocation iterator function, modeled after the same
facility in @code{CLU}. Iterator functions can @emph{temporarily}
suspend execution and return a value to their caller, resuming
execution at the point of suspension when they are re-invoked.

The iterator function facility is tightly integrated into the
@code{for} loop construct. Only @code{for} loop headers can invoke
iterator functions, and iterator frames live on the same call stack as
normal function frames, so cannot escape the invoking loop.

@sp 1
@item Direct interface to C code

Rust can load and call many C library functions simply by declaring
them in the enclosing crate file. Calling a C function statically
marks a process as ``unsafe'', unless the unsafe process is further
isolated within an external ``heavyweight'' operating-system
subprocess. Every ``unsafe'' process in a Rust compilation unit must
be explicitly marked as audited and authorised in the crate file.

@sp 1
@item Typestate system

Every storage slot in Rust participates in not only a conventional
structural static type system, describing the interpretation of memory
in the slot, but also a @emph{typestate} system. The static typestates
of a program describe the set of @emph{pure, dynamic predicates} that
provably hold over some set of slots, at each point in the program's
control flow graph. The static calculation of the typestates of a
program is a dataflow problem, and handles user-defined predicates in
a similar fashion to the way the type system permits user-defined
types.

A short way of thinking of this is: types statically model the kinds
of values held in slots, typestates statically model @emph{assertions
that hold} before and after statements.

@sp 1
@item Safe control over memory allocation, packing and aliasing.

Every variable or field in Rust is a combination of a type and a mode;
this combination is called a @emph{slot}. There are 4 kinds of slot
mode, denoting 4 ways of referring to a value:

@itemize
@item ``interior'' (by value)
@item ``exterior'' (by reference-counted heap allocation)
@item ``read-alias'' (by provably-owned direct address)
@item ``write-alias'' (as with read-alias, but permitting writes)
@end itemize

Interior slots declared as variables in a function are allocated very
quickly on the stack, as part of a local activation frame, as in C or
C++. Read-alias slots permit efficient by-reference parameter passing
without adjusting heap reference counts, as alias lifetimes outlive
callee lifetimes. Write-alias slots additionally permit controlled
mutation of a parameter by a callee, effectively providing ``out
parameters''.

Copying data between slots of different modes may cause either a
simple address assignment or reference-count adjustment, or may cause
a value to be ``transplanted'': copied by value from the interior of
one memory structure to another, or between stack and
heap. Transplanting, when necessary, is predictable and automatic, as
part of the definition of the copy operator (@code{=}).

In addition, slots have a static initialisation state that is
calculated by the typestate system. This permits late initialisation
of variables in functions with complex control-flow, while still
guaranteeing that every use of a slot occurs after it has been
initialised.

@sp 1
@item Acyclic ownership graph, copy-on-write memory semantics.

Three of the four slot modes in Rust are mutable, but writing through
a slot requires that the writer is the sole owner of the memory
structure being written to. When a structure is shared by an exterior
slot with a reference count greater than one, the structure is
automatically duplicated, and the now-private copy is written to.

Having an acyclic ownership graph supports a ``semi-functional'' view
of values, in which memory structures are mutable, but always
@emph{effectively private} to the variable ``owning'' them. This
assumption is required by the typestate system, the communication
system and the slot transplanting system.

@sp 1
@item Structural algebraic data types

The Rust type system is structural rather than nominal (with the
exception of opaque module types), and contains the standard
assortment of useful ``algebraic'' type constructors from functional
languages, such as function types, tuples, record types, vectors, and
tagged disjoint unions. Structural types may be @emph{pattern-matched}
in an @code{alt} statement.

@sp 1
@item Generic code

Rust supports a simple form of parametric polymorphism: functions,
types and modules can be parameterised by other types. Type parameters
are treated as opaque within the parameterised code.

@sp 1
@item Argument binding

Rust lacks a general facility for capturing lexical environments in
first class @emph{closures}, but instead supports a form of partial
function-argument application via the @code{bind} operator. Binding
arguments in Rust is similar to the feature of @emph{function
currying} in other languages, but may bind @emph{any} members of an
argument tuple, not just the leftmost.

@sp 1
@item Local type inference

To save some quantity of programmer key-pressing, Rust supports local
type inference: signatures of functions and programs always require
type annotation, but within the body of a function many types can be
declared @code{auto} and Rust will infer the type from its use in the
function.

@sp 1
@item Existential module system

Rust's module system is based on existential types with local
opening. It permits higher-order modules, module composition,
projection and indirection. Modules are both static binding constructs
and also first class values, but are (mostly) orthogonal to
compilation units.

@sp 1
@item Dynamic type

Rust includes support for slots of a top type, @code{any}, that can
hold any type of value whatsoever. An @code{any} slot is simply a pair
of a type code and an exterior value of that type. Injection into an
@code{any} and projection by type-case-selection is integrated into the
language.

@sp 1
@item Dynamic metaprogramming (reflection)

Rust supports run-time reflection on the structure of a crate, using
the same DWARF tables used to support the @code{any} type and various
other runtime services.

@sp 1
@item Static metaprogramming (syntactic extension)

Rust supports a system for syntactic extension that can be loaded into
the compiler, to implement user-defined notations, macros,
program-generators and the like. These notations are @emph{marked}
using a special form of bracketing, such that a reader unfamiliar with
the extension can still parse the surrounding text by skipping over
the bracketed ``extension text''.

@sp 1
@item Signal handling

The Rust runtime includes a system for sending @emph{signals} to
processes.  A signal is similar to a normal message sent on a normal
channel, with two differences: signals are usually
sent @emph{spontaneously} by the runtime, due to external events; and
they are sent @emph{to a process}, rather than a particular port. The
types of value that can be sent as a signal are pre-defined for all
processes, as part of the standard library.

Some signals can be trapped, others cannot. If a signal cannot be
trapped, a process receiving it immediately @emph{fails}. If a signal
can be trapped, a process receiving it can specify whether to ignore
the signal, route it to a channel, or fail.

@sp 1
@item Failure and finishing

If a process fails due to a signal, or if it executes the
special @code{fail} statement, it enters the @emph{failing} state. A
failing process unwinds its control stack, frees all of its owned
resources and enters the @emph{finished} state. Failure is idempotent
and non-recoverable.

If a process finishes due to failure, it may cause the runtime to
signal any @emph{linked} processes. This can be used to independently
arrange supervision and failure-propagation modes for groups of
related processes.

@sp 1
@item Deterministic destruction

Processes have destructors -- called @code{fini} blocks -- which are
executed deterministically in bottom-up ownership order, as control
frames are exited and/or owned processes are otherwise freed from data
structures holding them. The same destructors are run in the same
order whether the process finishes due to failure or normal execution.

Similarly, the rules for freeing non-process memory are deterministic
and predictable: on scope-exit or structure-release, interior slots
are released immediately, exterior slots have their reference count
decreased and are released if the count drops to zero. Alias slots are
not affected by scope exit.

@end itemize


@page
@node    Influences
@section Influences
@sp 2

@quotation
  The essential problem that must be solved in making a fault-tolerant
  software system is therefore that of fault-isolation. Different programmers
  will write different modules, some modules will be correct, others will have
  errors. We do not want the errors in one module to adversely affect the
  behaviour of a module which does not have any errors.

@flushright
                                   - Joe Armstrong
@end flushright
@end quotation
@sp 2

@quotation
  In our approach, all data is private to some process, and processes can
  only communicate through communications channels. @emph{Security}, as used
  in this paper, is the property which guarantees that processes in a system
  cannot affect each other except by explicit communication.

  When security is absent, nothing which can be proven about a single module
  in isolation can be guaranteed to hold when that module is embedded in a
  system [...]
@flushright
                                   - Robert Strom and Shaula Yemini
@end flushright
@end quotation
@sp 2

@quotation
  Concurrent and applicative programming complement each other. The
  ability to send messages on channels provides I/O without side effects,
  while the avoidance of shared data helps keep concurrent processes from
  colliding.
@flushright
                                   - Rob Pike
@end flushright
@end quotation
@sp 2

@page
Rust is not a particularly original language. It may however appear
unusual by contemporary standards, as its design elements are drawn
from a number of ``historical'' languages that have, with a few
exceptions, fallen out of favour. Four prominent lineages contribute
the most:

@itemize
@sp 1
@item
The NIL (1981) and Hermes (1990) family. These languages were
developed by Robert Strom, Shaula Yemini, David Bacon and others in
their group at IBM Watson Research Center (Yorktown Heights, NY, USA).

@sp 1
@item
The Napier (1985) and Napier88 (1988) family. These languages were
developed by Malcolm Atkinson, Ron Morrison and others in their group
at the University of St. Andrews (St. Andrews, Fife, UK).

@sp 1
@item
The Erlang (1987) language, developed by Joe Armstrong, Robert
Virding, Claes Wikstr@"om, Mike Williams and others in their group at
the Ericsson Computer Science Laboratory (@"Alvsj@"o, Stockholm, Sweden) .

@sp 1
@item
The Newsqueak (1988), Alef (1995), and Limbo (1996) family. These languages
were developed by Rob Pike, Phil Winterbottom, Sean Dorward and others in
their group at Bell labs Computing Sciences Reserch Center (Murray Hill,
NJ, USA).
@end itemize

@sp 1
Additional influences can be seen from the ML family, Camlp4, and various
``pre-Object-Orientation'' languages of the 70s (CLU, Ada, Mesa, Alphard,
Euclid, etc.)

@c ############################################################
@c Tutorial
@c ############################################################

@node    Tutorial
@chapter Tutorial

@emph{TODO}.

@c ############################################################
@c Reference
@c ############################################################

@node    Reference
@chapter Reference

@menu
* Ref.Lex::                     Lexical structure.
* Ref.Path::                    References to slots and items.
* Ref.Gram::                    Grammar.
* Ref.Comp::                    Compilation and component model.
* Ref.Mem::                     Semantic model of memory.
* Ref.Proc::                    Semantic model of processes.
* Ref.Item::                    The components of a module.
* Ref.Type::                    The types of values held in memory.
* Ref.Expr::                    Parsed and primitive expressions.
* Ref.Stmt::                    Program execution as sequences of statements.
* Ref.Run::                     Organisation of runtime services.
@end menu

@page
@node    Ref.Lex
@section Ref.Lex
@c * Ref.Lex::                     Lexical structure.

The lexical structure of a Rust source file or crate file is defined
in terms of Unicode character codes and character properties.

Groups of Unicode character codes and characters drawn from particular
property classes are organised into @emph{tokens}. Tokens are defined
as the longest contiguous sequence of characters within the same token
type (identifier, keyword, literal, symbol), or interrupted by ignored
characters.

Most tokens in Rust follow rules similar to the C and Java family.

@emph{TODO: formalise this section much more}.

@menu
* Ref.Lex.Ignore::       Ignored characters.
* Ref.Lex.Ident::        Identifier tokens.
* Ref.Lex.Key::          Keyword tokens.
* Ref.Lex.Num::          Numeric tokens.
* Ref.Lex.Text::         String and character tokens.
* Ref.Lex.Syntax::       Syntactic extension tokens.
* Ref.Lex.Sym::          Special symbol tokens.
@end menu

@page
@node       Ref.Lex.Ignore
@subsection Ref.Lex.Ignore
@c * Ref.Lex.Ignore::            Ignored tokens.

The classes of @emph{whitespace} and @emph{comment} is ignored, and
are not considered as tokens.

@dfn{Whitespace} is any sequence of Unicode characters with the
@emph{General Category} property @code{Zs}, @code{Zl}, or @code{Zp}.

@dfn{Comments} are any sequence of Unicode characters beginning with
U+002f U+002f (@code{//}) and extending to the end of a line (a
Unicode character with @emph{General Category}
property @code{Zl}), @emph{excluding} cases in which such a sequence
occurs within a string literal token or a syntactic extension token.


@page
@node       Ref.Lex.Ident
@subsection Ref.Lex.Ident
@c * Ref.Lex.Ident::             Identifier tokens.

Identifiers follow the pattern of C and Java identifiers: they must
begin with a @emph{letter} and continue with any combination
of @emph{letters} and @emph{digits} and the underscore
character @code{_} (Unicode character U+005f), and must not be equal
to any keyword. @xref{Ref.Lex.Key}.

A @emph{letter} is a Unicode character with the @emph{General
Category} property @code{Lu}, @code{Ll}, @code{Lt}, @code{Lm},
or @code{Lo}.

A @emph{digit} is a Unicode character with the @emph{General Category}
property @code{Nd}.

@page
@node       Ref.Lex.Key
@subsection Ref.Lex.Key
@c * Ref.Lex.Key::                Keyword tokens.

The keywords are:

@sp 2

@multitable @columnfractions .15 .15 .15 .15 .15
@item @code{mod}
@tab @code{pub}
@tab @code{use}
@tab @code{meta}
@tab @code{syntax}
@item @code{let}
@tab @code{auto}
@tab @code{type}
@tab @code{pure}
@tab @code{native}
@item @code{int}
@tab @code{char}
@tab @code{bool}
@tab @code{true}
@tab @code{false}
@item @code{u8}
@tab @code{u16}
@tab @code{u32}
@tab @code{u64}
@tab @code{f64}
@item @code{s8}
@tab @code{s16}
@tab @code{s32}
@tab @code{s64}
@item @code{rec}
@tab @code{tag}
@tab @code{vec}
@tab @code{str}
@tab @code{any}
@item @code{prog}
@tab @code{proc}
@tab @code{port}
@tab @code{chan}
@tab @code{flush}
@item @code{do}
@tab @code{if}
@tab @code{else}
@tab @code{alt}
@tab @code{while}
@item @code{init}
@tab @code{main}
@tab @code{fail}
@tab @code{fini}
@tab @code{spawn}
@item @code{log}
@tab @code{note}
@tab @code{bind}
@tab @code{check}
@tab @code{prove}
@item @code{fn}
@tab @code{fn?}
@tab @code{fn!}
@tab @code{fn*}
@tab @code{fn+}
@item @code{for}
@tab @code{for?}
@tab @code{for!}
@tab @code{for*}
@tab @code{for+}
@item @code{ret}
@tab @code{ret?}
@tab @code{ret!}
@tab @code{ret*}
@tab @code{ret+}
@item @code{put}
@tab @code{put?}
@tab @code{put!}
@tab @code{put*}
@tab @code{put+}
@item @code{be}
@tab @code{be?}
@tab @code{be!}
@tab @code{be*}
@tab @code{be+}
@end multitable

@sp 2
In addition to these names, any symbols consisting of a single
lowercase letter in the ASCII range @code{a-z} followed by a sequence
of 1 or more decimal digits is reserved as a future machine type in
a later version of the language. @xref{Ref.Type.Mach}.

@page
@node       Ref.Lex.Num
@subsection Ref.Lex.Num
@c * Ref.Lex.Num::                 Numeric tokens.

@emph{TODO: describe numeric literals}.

@page
@node       Ref.Lex.Text
@subsection Ref.Lex.Text
@c * Ref.Lex.Key::                 String and character tokens.

@emph{TODO: describe string and character literals}.

@page
@node       Ref.Lex.Syntax
@subsection Ref.Lex.Syntax
@c * Ref.Lex.Syntax::              Syntactic extension tokens.

Syntactic extensions are marked with the @emph{pound} sigil @code{#}
(U+0023), followed by a qualified name of a compile-time imported
module, an optional parenthesized list of @emph{tokens}, and an
optional brace-enclosed region of free-form text (with brace-matching
and brace-escaping used to determine the limit of the
region). @xref{Ref.Comp.Syntax}.

@emph{TODO: formalise those terms more}.

@page
@node       Ref.Lex.Sym
@subsection Ref.Lex.Sym
@c * Ref.Lex.Sym::                 Special symbol tokens.

The special symbols are:

@sp 2

@multitable @columnfractions .1 .1 .1 .1 .1 .1
@item @code{@@}
@tab @code{^}
@tab @code{~}
@tab @code{:}
@tab @code{;}
@tab @code{->}
@item @code{+}
@tab @code{-}
@tab @code{*}
@tab @code{/}
@tab @code{%}
@tab @code{}
@item @code{=}
@tab @code{<-}
@tab @code{<|}
@tab @code{<+}
@tab @code{}
@item @code{[}
@tab @code{]}
@tab @code{@{}
@tab @code{@}}
@tab @code{(}
@tab @code{)}
@item @code{&}
@tab @code{|}
@tab @code{!}
@tab @code{,}
@tab @code{.}
@item @code{<}
@tab @code{<=}
@tab @code{>=}
@tab @code{>}
@tab @code{}
@end multitable

<<<<<<< HEAD

=======
>>>>>>> 7fe253d3
@page
@node    Ref.Path
@section Ref.Path
@c * Ref.Path::               References to slots and items.

A @dfn{path} is a ubiquitous syntactic form in Rust that deserves
special attention. A path denotes a slot or an
item. @xref{Ref.Mem.Slot}. @xref{Ref.Item}. Every slot and item in a
Rust crate has a @emph{canonical path} that refers to it from the
crate top-level, as well as a number of shorter @emph{relative paths}
that may also denote it in inner scopes of the crate. There is no way
to define a slot or item without a canonical path within its crate
(with the exception of the crate's implicit top-level module). Paths
have meaning only within a specific crate. @xref{Ref.Comp.Crate}.

Paths consist of period-separated components. In the simplest
form, path components are identifiers. @xref{Ref.Lex.Ident}.

Two examples of simple paths consisting of only identifier components:
@example
x;
x.y.z;
@end example

Paths fall into two important categories: @emph{names} and
@emph{lvals}.

A @dfn{name} denotes an item, and is statically resolved to its
referent at compile time.

An @dfn{lval} denotes a slot, and is statically resolved to a sequence
of memory operations and primitive (arithmetic) expressions required
to load or store to the slot at compile time.

In some contexts, the Rust grammar accepts a general @emph{path}, but
a subsequent syntactic restriction requires the path to be an lval or
a name. In other words: in some contexts an lval is required (for
example, on the left hand side of the copy operator,
@pxref{Ref.Stmt.Copy}) and in other contexts a name is required (for
example, as a type parameter, @pxref{Ref.Item}). In no case is the
grammar made ambiguous by accepting a general path and restricting
allowed paths to names or lvals after parsing. These restrictions are
noted in the grammar. @xref{Ref.Gram}.

A name component may include type parameters. Type parameters are
denoted by square brackets. Square brackets are used @emph{only} to
denote type parameters in Rust. If a name component includes a type
parameter, the type parameter must also resolve statically to a type
in the environment of the name. Type parameters are only part of the
names of items. @xref{Ref.Item}.

An example of a name with type parameters:
@example
m.map[int,str].key;
@end example

An lval component may include an indexing operator. These in turn may
be @emph{static} or @emph{dynamic} indexing operators. @dfn{Static
indexing operators} are enclosed in curly braces and can only include
number literals. @dfn{Dynamic indexing operators} are enclosed in
parentheses and can include any integral expression. Indexing
operators applied to vectors or strings imply a run-time
bounds-check. @xref{Ref.Type.Vec}.

An example of one lval with a static indexing operator, and a second
lval with a dynamic indexing opertor:
@example
x.y.@{3@}.z;
x.y.(1 + v).z;
@end example

@page
@node    Ref.Gram
@section Ref.Gram
@c * Ref.Gram::                    Grammar.

@emph{TODO: LL(1), it reads like C, Alef and Napier; formalise here}.

@page
@node    Ref.Comp
@section Ref.Comp
@c * Ref.Comp::                    Compilation and component model.

Rust is a @emph{compiled} language. Its semantics are divided along
a @emph{phase distinction} between compile-time and run-time. Those
semantic rules that have a @emph{static interpretation} govern the
success or failure of compilation. A program that fails to compile due
to violation of a compile-time rule has no defined semantics at
run-time; the compiler should halt with an error report, and produce
no executable artifact.

The compilation model centers on artifacts called @emph{crates}. Each
compilation is directed towards a single crate in source form, and if
successful produces a single crate in executable form.

@menu
* Ref.Comp.Crate::              Units of compilation, versioning, distribution and loading.
* Ref.Comp.Meta::               Metadata about a crate.
* Ref.Comp.Syntax::             Syntax extensions.
@end menu

@page
@node       Ref.Comp.Crate
@subsection Ref.Comp.Crate
@c * Ref.Comp.Crate::              Units of compilation, versioning, distribution and loading.
@c NOTE influences: SML CM, Mesa Configurations, owens/flatt "units"

A @dfn{crate} is a unit of compilation, versioning, distribution and
loading. Crates are defined by @emph{crate source files}, which are a
type of source file written in a special declarative
language: @emph{crate language}.@footnote{A crate is somewhat
analogous to an @emph{assembly} in the ECMA-335 CLI model, a
@emph{library} in the SML/NJ Compilation Manager, a @emph{unit}
in the Owens and Flatt module system, or a @emph{configuration} in
Mesa.} A crate source file describes:

@itemize
@item Metadata about the crate, such as author, name, version, and copyright.
@item The contents of the crate, a set of Rust modules in other Rust source files.
@item The set of syntax extensions to make available during compilation of the crate.
@item The set of native functions that the crate imports.
@item The set of @emph{other} crates that the crate depends on.
@item The organisation of the crate's internal namespace.
@item The set of names exported from the crate.
@end itemize

A single crate source file may describe the compilation of a large
number of Rust source files; it is compiled in its entirety, as a
single indivisible unit. The compilation phase attempts to
transform a single crate source file, and its referenced contents,
into a single compiled crate. Crate source files and compiled crates
have a 1:1 relationship.

The syntactic form of a crate is a sequence of @emph{directives}, some
of which have nested sub-directives.

A crate defines an implicit top-level anonymous module: within this
module, all members of the crate have canonical path
names. @xref{Ref.Path}. The @code{mod} directives within a crate file
specify sub-modules to include in the crate: these are either
directory modules, corresponding to directories in the filesystem of
the compilation environment, or file modules, corresponding to Rust
source files. The names given to such modules in @code{mod} directives
become prefixes of the paths of items and slots defined within any
included Rust source files.

The @code{use} directives within the crate specify @emph{other crates}
to import into the crate's namesapce; these directives may specify
loose or tight ``matching criteria'' for imported crates, depending on
the preferences of the crate developer. In the simplest case, a
@code{use} directive may only specify a symbolic name and leave the
task of locating and binding an appropriate crate to a compile-time
heuristic. In a more controlled case, a @code{use} directive may
specify any metadata as matching criteria, such as a URI, an author
name or version number, a checksum or even a cryptographic signature,
in order to select an an appropriate imported crate. @xref{Ref.Comp.Meta}.

The compiled form of a crate is a loadable and executable object file
full of machine code, in a standard loadable operating-system format
such as ELF, PE or Mach-O. The loadable object contains extensive
DWARF metadata, describing:
@itemize
@item Metadata required for type reflection.
@item The publicly exported module structure of the crate.
@item Any free-form metadata about the crate, defined by @code{meta} directives.
@item The crates to dynamically link with at run-time, with matching criteria
derived from the same @code{use} directives that guided compile-time imports.
@end itemize

The @code{syntax} directives of a crate are similar to the @code{use}
directives, except they govern the syntax extension namespace
(accessed through the syntax-extension sigil @code{#},
@pxref{Ref.Comp.Syntax}) available only at compile time. A
@code{syntax} directive also makes its extension available to all
subsequent directives in the crate file.

The @code{native} directives of a crate declare top-level ``special''
items that are not available to nested modules. This restriction
simplifies the treatment of first-class modules elsewhere in the
language.

An example of a crate:

@example
// Metadata about this crate
meta author = "Jane Doe";
meta name = "Project X";
meta version = "2.5";

// Import a module.
use std (version = "1.0");

// Activate a syntax-extension.
syntax re;

// Define some modules.
pub mod foo = "foo.rs";
mod bar @{
    mod quux = "quux.rs";
@}
@end example

@page
@node       Ref.Comp.Meta
@subsection Ref.Comp.Meta

In a crate, a @code{meta} directive associates free form key-value
metadata with the crate. This metadata can, in turn, be used in
providing partial matching parameters to syntax-extension loading and
crate importing directives, denoted by @code{syntax} and @code{use}
keywords respectively.

Alternatively, metadata can serve as a light-weight form of
documentation.

@page
@node          Ref.Comp.Syntax
@subsection    Ref.Comp.Syntax
@c * Ref.Comp.Syntax::        Syntax extension.

Rust provides a notation for @dfn{syntax extension}. The notation is a
marked syntactic form that can appear as an expression, statement or
item in the body of a Rust program, or as a directive in a Rust crate,
and which causes the text enclosed within the marked form to be
translated through a named extension function loaded into the compiler
at compile-time.

The compile-time extension function must return a value of the
corresponding Rust AST type, either an expression node, a statement
node or an item node. @footnote{The syntax-extension system is
analogous to the extensible reader system provided by Lisp
@emph{readtables}, or the Camlp4 system of Objective Caml.}
@xref{Ref.Lex.Syntax}.

A syntax extension is enabled by a @code{syntax} directive, which must
occur in a crate file. When the Rust compiler encounters a
@code{syntax} directive in a crate file, it immediately loads the
named syntax extension, and makes it available for all subsequent
crate directives within the enclosing block scope of the crate file,
and all Rust source files referenced as modules from the enclosing
block scope of the crate file.

For example, this extension might provide a syntax for regular
expression literals:

@example
// In a crate file:

// Requests the 're' syntax extension from the compilation environment.
syntax re; 

// Also declares an import dependency on the module 're'.
use re;

// Reference to a Rust source file as a module in the crate.
mod foo = "foo.rs";

@dots{}

// In the source file "foo.rs", use the #re syntax extension and
// the re module at run-time.
let str s = get_string();
let regex pattern = #re.pat@{ aa+b? @};
let bool matched = re.match(pattern, s);
@end example

@page
@node    Ref.Mem
@section Ref.Mem
@c * Ref.Mem::                     Semantic model of memory.

A Rust process' memory consists of a static set of @emph{items}, a set
of processes each with its own @emph{stack}, and a @emph{heap} shared
by all processes.

Allocations in the stack and the heap consist of @emph{slots}.

@menu
* Ref.Mem.Alloc::               Memory allocation model.
* Ref.Mem.Own::                 Memory ownership model.
* Ref.Mem.Slot::                Memory containment and reference model.
* Ref.Mem.Init::                Initialisation state of memory.
@end menu

@page
@node       Ref.Mem.Alloc
@subsection Ref.Mem.Alloc
@c * Ref.Mem.Alloc::               Memory allocation model.

The @dfn{items} of a program are those functions, modules, types, and
other artifacts that have their value calculated at compile-time and
stored uniquely in the memory image of the rust process. Items are
neither dynamically allocated nor freed.

A process' @dfn{stack} consists of activation frames automatically
allocated on entry to each function as the process executes. A stack
allocation is reclaimed when control leaves the frame containing it.

The @dfn{heap} consists of an acyclic reference graph of
reference-counted, copy-on-write allocations made explicitly by
memory-allocating statements. A heap allocation lives until the last
reference to it drops, at which point it is automatically reclaimed.

@page
@node       Ref.Mem.Own
@subsection Ref.Mem.Own
@c * Ref.Mem.Own::                 Memory ownership model.

A process @emph{directly owns} all the dynamic allocations in its
stack and @emph{lazily owns} all the dynamic allocations in the heap
reachable through references originating in its stack. A process does
not own any items.

@dfn{Direct ownership} of an allocation means that the owning process
is the only process that can access the allocation.

@dfn{Lazy ownership} of an allocation means that the owning process
is the only process that can @emph{observe its own modifications} to the
allocation.

When a stack frame is exited, its directly owned (stack) allocations are all
released, and its references to lazily owned (heap) allocations are
dropped, decrementing their reference counts.

When a process finishes, its stack is necessarily empty. The process'
interior slots are released as the process itself is released, and its
references to lazily owned (heap) allocations are dropped,
decrementing their reference counts.

@page
@node       Ref.Mem.Slot
@subsection Ref.Mem.Slot
@c * Ref.Mem.Slot::                Memory containment and reference model.

A @dfn{slot} is a component of an allocation. A slot either holds a
value or the address of another allocation. Every slot has one of four
possible @emph{modes}.

The possible @dfn{modes} of a slot are:

@itemize
@sp 1
@item @dfn{Interior mode}

The slot holds the value of the slot.

@sp 1
@item @dfn{Exterior mode}

The slot holds the address of a reference-counted, copy-on-write heap
allocation that holds the value of the slot.

Exterior slots are indicated by the @emph{at} sigil @code{@@}.

For example, the following code allocates an exterior record, copies
it by counted-reference to a second exterior slot, then modifies the
record through the second exterior slot, causing the record to be
replicated in the heap.
@example
type point3d = rec(int x, int y, int z);
let @@point3d pt1 = rec(x=1, y=2, z=3);
let @@point3d pt2 = pt1;
pt2.z = 4;
@end example

@sp 1
@item @dfn{Write-alias mode}

The slot holds the address of a value. The referenced value may reside
within a stack allocation or a heap allocation. If the referenced
value resides within a heap allocation, the heap allocation is
necessarily unshared: it has reference count equal to 1. Write-alias
slots can only be declared as members of a function signature.

Write-alias slots are indicated by the @emph{caret} sigil @code{^}.

For example, the following function accepts a single write-alias
parameter:
@example
fn incr(^int i) -> () @{
    i = i + 1;
@}
@end example

@sp 1
@item @dfn{Read-alias mode}

The meaning of the slot is the same as if it were in write-alias mode,
but the value can only be read from the slot, not written to. Read-alias
slots can only be declared as members of a function signature.

Read-alias slots are indicated by the @emph{tilde} sigil @code{~}.

For example, the following function accepts a single read-alias
parameter:
@example
type point3d = rec(int x, int y, int z);

fn extract_z(~point3d p) -> int @{
    ret p.z;
@}
@end example

@end itemize

@page
@node       Ref.Mem.Init
@subsection Ref.Mem.Init
@c * Ref.Mem.Init::                Initialisation state of memory.

A slot is either initialised or uninitialised at every point in a
program. An @dfn{initialised} slot is one that holds a value. An
@dfn{uninitialised} slot is one that has not yet had a value written
into it, or has had its value deleted, and so holds undefined
memory. The typestate system ensures that an uninitialised slot cannot
be read, but can be written to. A slot becomes initialised in any
statement that writes to it, and remains initialised until explicitly
destroyed or until its enclosing allocation is destroyed.


@page
@node    Ref.Proc
@section Ref.Proc
@c * Ref.Proc::                    Semantic model of processes.

A executing Rust program is called a
@dfn{process}. @xref{Ref.Item.Prog}. Each Rust process has a program,
an identity, a stack, a set of outgoing communication channels and
incoming communication ports, and lazy ownership of some portion of
the heap of a single operating-system process.

Multiple Rust processes may coexist in a single operating-system
process. Execution of multiple Rust processes in a single
operating-system process may be either truly concurrent or interleaved
by the runtime scheduler. Rust processes are lightweight: each
consumes less memory than an operating-system process, and switching
between Rust processes is faster than switching between
operating-system processes.

@menu
* Ref.Proc.Comm::               Inter-process communication.
* Ref.Proc.Life::               Process lifecycle and state transitions.
* Ref.Proc.Sched::              Process scheduling model.
@end menu

@page
@node       Ref.Proc.Comm
@subsection Ref.Proc.Comm
@c * Ref.Proc.Comm::               Inter-process communication.

With the exception of @emph{unsafe} constructs, Rust processes are
isolated from interfering with one another's memory directly. Instead
of manipulating shared storage, Rust processes communicate with one
another using a typed, asynchronous, simplex message-passing system.

A @dfn{port} is a communication endpoint that can @emph{receive}
messages. Ports receive messages from channels.

A @dfn{channel} is a communication endpoint that can @emph{send}
messages. Channels send messages to ports.

Each port has a unique identity and cannot be replicated. If a port
value is copied from one slot to another, both slots refer to
the @emph{same} port, even if the slots are declared as
interior-mode. New ports can be constructed dynamically and stored in
data structures.

Each channel is bound to a port when the channel is constructed, so
the destination port for a channel must exist before the channel
itself. A channel cannot be rebound to a different port from the one
it was constructed with.

Many channels can be bound to the same port, but each channel is bound
to a single port. In other words, channels and ports exist in an N:1
relationship, N channels to 1 port, where N is a non-negative
integer. @footnote{It may help to remember nautical terminology when
differentiating channels from ports.  Many different waterways --
channels -- may lead to the same port.}

Each port and channel can carry only one type of message. The message type
is encoded as a parameter of the channel or port type. The message type
of a channel is equal to the message type of the port it is bound to.

Messages are sent asynchronously or semi-synchronously. A channel
contains a message queue and asynchronously sending a message merely
inserts it into the channel's queue; message receipt is the
responsibility of the receiving process.

Queued messages in channels are considered part of the memory budget
of the @emph{sending} process. If too many messages are queued for
transmission from a single sending process, without being received by
a receiving process, the sending process may exceed its memory budget,
which causes a run-time signal. To help control this possibility, a
semi-synchronous send operation is possible, which blocks until there
is room in the existing queue and then executes an asynchronous
send. A full @code{flush} operation is also available, which blocks
until a channel's queue is @emph{empty}. A @code{flush} does
@emph{not} guarantee that a message has been @emph{received} by any
particular recipient when the sending process is
unblocked. @xref{Ref.Stmt.Flush}.

The asynchronous message-send operator is @code{<+}. The
semi-synchronous message-send operator is @code{<|}. @xref{Ref.Stmt.Send}. The
message-receive operator is @code{<-}. @xref{Ref.Stmt.Recv}.

@page
@node       Ref.Proc.Life
@subsection Ref.Proc.Life
@c * Ref.Proc.Life::               Process lifecycle and state transitions.

The @dfn{lifecycle} of a process consists of a finite set of states
and events that cause transitions between the states. The lifecycle states
of a process are:

@itemize
@item initialising
@item running
@item native call
@item blocked reading
@item blocked writing
@item blocked flushing
@item failing
@item finished
@end itemize

A process begins its existence -- when it is spawned -- in the
@emph{initialising} state. It remains in this state until its parent
completes its @code{init} block successfully or fails. The
@emph{parent} is responsible for running the @code{init} block -- the
code executes in the stack and budget of the parent -- but the
@code{init} block can access only the @emph{scope} of the child (its
member slots and items). If a signal is generated while the parent is
executing the child's @code{init} block, it is delivered to
the @emph{parent} process. The parent process is suspended during
execution of the child's @code{init} block, analogous to the parent
making a normal function call.

When the parent completes the @code{init} block, the child transitions
from the @emph{initialising} state to the @emph{running} state. In
this state, its control executes the contents of its @code{main}
block. Code in the @code{main} block has access to any @emph{member
slots} of the process, as does code in the @code{init} and @code{fini}
blocks of the program. @xref{Ref.Item.Prog}.

If a signal is generated while the child is executing the @code{main}
block -- after a child process transitions from
the @emph{initialising} state to the @emph{running} state -- it is
delivered to the child; the parent is isolated from the signal (though
it may receive a linked signal, should the child fail).

If a process makes a native call, it is temporarily suspended from
the @emph{running} state and enters the @emph{native call} state. A
process returns from the @emph{native call} state to
either @emph{running} or @emph{failing}, depending on the execution of
the native code.

A process may transition from the @emph{running} state to
the @emph{blocked reading} state any time it executes a receive
statement (@code{<-}) on a port that does not have any processes
waiting to send. When another process eventually sends on a channel
connected to the receiving port, the receiving process will transition
out of @emph{blocked reading} state, back to @emph{running}.

A process may transition from the @emph{running} state to
the @emph{blocked writing} any time it executes a semi-synchronous
send (@code{<|}) on a channel with a full queue. When the queue has
room, the sending process will unblock and transition out
of @emph{blocked writing} state, back to @emph{running}.

A process may transition from the @emph{running} state to
the @emph{blocked flushing} any time it executes a @code{flush} on a
channel with a nonempty queue. When the queue is empty, the flushing
process will unblock and transition out of @emph{blocked flushing}
state, back to @emph{running}.

A process may transition to the @emph{failing} state at any time, due
to an un-trapped signal or the execution of a @code{fail}
statement. Once @emph{failing}, a process unwinds its stack and
transitions to the @emph{finished} state. No other state transitions
out of the @emph{failing} state are permitted.


@page
@node       Ref.Proc.Sched
@subsection Ref.Proc.Sched
@c * Ref.Proc.Sched::              Process scheduling model.

Every process has a @dfn{time slice counter}, which is a hidden
numeric slot that is decremented on each loop back-edge and function
call. The runtime repeatedly selects a process in the @emph{running}
state, via fair pseudo-random choice, and activates it. If the time
slice counter on a process reaches zero, the process yields control to
the runtime. The process has its time slice counter reset to the
configured initial time slice value for the runtime, and it is once
again made available as a choice for the scheduler to pseudo-randomly select.

If a process enters a non-running state -- for example, if it blocks
on reading or writing -- it is not available for activation by the
scheduler, but its time slice counter is unaffected.

@page
@node    Ref.Item
@section Ref.Item
@c * Ref.Item::               The components of a module.

An @dfn{item} is a component of a module. Items are entirely
determined at compile-time, remain constant during execution, and may
reside in read-only memory.

There are 5 primary kinds of item: types, functions, predicates,
modules, and programs.

All items form an implicit scope for the declaration of sub-items. In
other words, within a function, predicate, type or program body,
declarations of items can (in many cases) be mixed with the
statements, control blocks, and similar artifacts that otherwise
compose the item body. The meaning of these scoped items is the same
as if the item was declared outside the scope, except that the item's
@emph{path name} within the module namespace is qualified by the name
of the enclosing item. The exact locations in which sub-items may be
declared is given by the grammar.  @xref{Ref.Gram}.

Items may be @emph{parameterised} by type. Type parameters are given
as a comma-separated list of identifiers enclosed in square brackets
(@code{[]}), after the name of the item and before its definition.
The type parameters of an item are part of the name, not the type of
the item; in order to refer to the type-parameterised item, a
referencing name must in general provide type arguments as a list of
comma-separated types enclosed within square brackets (though the
type-inference system can often infer such argument types from
context). There are no general parametric types.

@menu
* Ref.Item.Mod::                Items defining modules.
* Ref.Item.Type::               Items defining the types of values and slots.
* Ref.Item.Fn::                 Items defining functions.
* Ref.Item.Pred::               Items defining typestate predicates.
* Ref.Item.Prog::               Items defining programs.
@end menu

@page
@node       Ref.Item.Mod
@subsection Ref.Item.Mod
@c * Ref.Item.Mod::           Items defining sub-modules.

A @dfn{module item} contains declarations of @emph{items}. Items may
include functions, programs, modules, types and predicate
declarations. These declarations have both static and dynamic
interpretation. The purpose of a module is to organise @emph{names}
and control @emph{visibility}. Modules are declared with the keyword
@code{mod}.

An example of a module:
@example
mod map[K,V] @{
    type t = vec[(K,V)];
    fn new() -> t @{
        ret vec();
    @}

    fn add(^t map, ~K key, ~V val) -> () @{
        @dots{}
    @}

    fn? get(~t map, ~K key) -> ~V @{
        @dots{}
    @}
@}
@end example

A module may also be stored as a first class @emph{value}. Such a
value has a @emph{module type}, which complicates the type system
since modules may themselves declare types. @xref{Ref.Type.Mod}. As a result
of the type rules governing modules, a module @emph{value}, if passed
as a first-class entity in a slot, must be @emph{opened} as a declared
@emph{module item} before it can be used in a scope.

Example of opening a module:
@example
// Declare the type of map-modules
type map_ty[K,V] = mod @{
                       type t;
                       fn new() -> t;
                       fn add(^t map, ~K k, ~V v) -> ();
                       fn? get(~t map, ~K k) -> ~V;
                   @};

// Dynamically acquire a particular map-module implementation                                
let map_ty[int,str] map_v = get_map_impl[int,str]();

// Open the map-implementation module value as a module item.
mod map = map_v;

// Use the module item.
let map.t m = map.new();
map.add(m, 10, "hello");
@end example


@page
@node       Ref.Item.Type
@subsection Ref.Item.Type
@c * Ref.Item.Type::          Items defining the types of values and slots.

A @dfn{type} defines an @emph{interpretation} of a value in
memory. @xref{Ref.Type}. Types are declared with the keyword
@code{type}. A type's interpretation is used for the values held in
any slot with that type. @xref{Ref.Mem.Slot}. The interpretation of a
value includes:

@itemize
@item Whether the value is composed of sub-values or is indivisible.
@item Whether the value represents textual or numerical information.
@item Whether the value represents integral or floating-point information.
@item The sequence of memory operations required to access the value and its components.
@end itemize

For example, the type @code{rec(u8 x, u8 y)} defines the
interpretation of values that are composite records, each containing
two unsigned two's complement 8-bit integers accessed through the
components @code{x} and @code{y}, and laid out in memory with the
@code{x} component preceding the @code{y} component.

Some types are @emph{recursive}. A recursive type is one that includes
its own definition as a component, by named reference. Recursive types
are restricted to occur only within a single crate, and only through a
restricted form of @code{tag} type. @xref{Ref.Type.Tag}.

@page
@node       Ref.Item.Fn
@subsection Ref.Item.Fn
@c * Ref.Item.Fn::            Items defining functions.

A @dfn{function item} defines a sequence of statements associated with
a name and a set of parameters. Functions are declared with the
keyword @code{fn}. Functions declare a set of @emph{input slots} as
parameters, through which the caller passes arguments into the
function, and an @emph{output slot} through which the function passes
results back to the caller.

A function may also be copied into a first class @emph{value}, in
which case the value has the corresponding @emph{function type}, and
can be used otherwise exactly as a function item (with a minor
additional cost of calling the function, as such a call is
indirect). @xref{Ref.Type.Fn}.

Every control path in a function ends with either a @code{ret} or
@code{be} statement. If a control path lacks a @code{ret} statement in
source code, an implicit @code{ret} statement is appended to the end
of the control path during compilation, returning the implicit
@code{()} value.

A function may be @emph{pure} or @emph{impure}, depending on the
presence or absence of the keyword prefix @code{pure}. A @dfn{pure}
function is one that has no side effects, calls no impure functions,
and is declared with the @code{pure} keyword. A function lacking any
of these characteristics is @dfn{impure}.

There are two primary kinds of functions: @emph{solo functions}
and @emph{iterator functions}.

@menu
* Ref.Item.Fn.Solo::            Items defining solo functions.
* Ref.Item.Fn.Iter::            Items defining iterator functions.
@end menu

@page
@node          Ref.Item.Fn.Solo
@subsubsection Ref.Item.Fn.Solo
@c * Ref.Item.Fn.Solo::     Items defining solo functions.

Solo functions are those that return a single value. The output slot
of a solo function is the type of value that will be provided when the
function executes a @code{ret} or @code{be} statement and completes
its execution.

A @code{put} statement cannot occur in the statements of a solo
function.

An example of a solo function:
@example
fn add(int x, int y) -> int @{
    ret x + y;
@}
@end example

@page
@node          Ref.Item.Fn.Iter
@subsubsection Ref.Item.Fn.Iter
@c * Ref.Item.Fn.Iter::     Items defining iterator functions.

Iterator functions are those that have a @emph{protocol}. The protocol
of an iterator function defines how many values (in a
``zero-one-infinity'' counting sense) the iterator function will
@code{put} before it executes a @code{ret} or @code{be} statement and
completes its execution. Protocols are indicated by a variant of the
@code{fn} keyword, as follows:

@itemize
@item
@code{fn?} indicates a function that will put either 0 or 1 value, then complete.
@item
@code{fn!} indicates a function that will put exactly 1 value, then complete.
@item
@code{fn*} indicates a function that will put 0 or more values, then complete.
@item
@code{fn+} indicates a function that will put 1 or more values, then complete.
@end itemize

The output type of an iterator function is the type of value that the
function will @code{put}, before it eventually executes a @code{ret}
or @code{be} statement of type @code{()} and completes its execution.

An iterator function can only be called in the loop header of a
matching @code{for} loop. For example a @code{fn+} iterator function
can only be called from a @code{for+} loop header. @xref{Ref.Stmt.For.Iter}.

An example of an iterator function:
@example
fn* range(int lo, int hi) -> int @{
    let int i = lo;
    while (i < hi) @{
        put i;
        i = i + 1;
    @}
@}

let int sum = 0;
for* (int x = range(0,100)) @{
    sum = sum + x;
@}
@end example


@page
@node       Ref.Item.Pred
@subsection Ref.Item.Pred
@c * Ref.Item.Pred::          Items defining typestate predicates.

A predicate is a pure function returning @code{bool}, that also
carries special meaning to the typestate system. Specifically, a
predicate can be used as part of a @emph{constraint}; introducing a new
predicate into a program enlarges the set of constraints that
can be statically checked. @xref{Ref.Stmt.Stat.Constr}. Predicates
are declared with the keyword @code{pred}.

Since predicates are implicitly @code{pure} and implicitly return
@code{bool}, the signature of a @code{pred} cannot include a
@code{pure} modifier, nor specify an output slot.

An example of a predicate:
@example
pred divides(int d, int i) @{
    ret d % i == 0;
@}
@end example

@page
@node       Ref.Item.Prog
@subsection Ref.Item.Prog
@c * Ref.Item.Prog::          Items defining programs.

A program is the inert form of a process. @xref{Ref.Proc}. Programs
are @emph{spawned} in order to produce
processes. @xref{Ref.Stmt.Spawn}. Each process executes a
program. @xref{Ref.Type.Proc}. Programs are declared with the keyword
@code{prog}.

A @code{prog} carries an implicit module, three optional blocks marked
with the keywords @code{init}, @code{main} and @code{fini}, and a set
of @emph{member slots} that are shared between the @code{init},
@code{main} and @code{fini} blocks alone. Significantly: items
declared in the implicit module of a @code{prog} do @emph{not} share
access to the member slots of the @code{prog}.

An example of a @code{prog}:
@example
type stdio = rec(port[u8] stdin,
                 chan[u8] stdout,
                 chan[u8] stderr);
prog byte_copy @{
     let stdio io;
     init (chan[u8] out, chan[u8] err) -> chan[u8] @{
          io.stdin = port();
          io.stdout = out;
          io.stderr = err;
          ret chan(io.stdin);
     @}
     main @{
       u8 tmp;
       while (tmp <- io.in) @{
             io.out <| tmp;
       @}
     @}
@}
@end example


@page
@node    Ref.Type
@section Ref.Type

Every slot and value in a Rust program has a type. The @dfn{type} of a
@emph{value} defines the interpretation of the memory holding it. The
type of a @emph{slot} may also include constraints. @xref{Ref.Type.Constr}.

Some types and type-constructors are @dfn{built-in}, meaning that
their value constructors are defined in this manual. Other types or
type-constructors are @dfn{user-defined}, meaning that their value
constructors depend on portions of user programs.

Built-in types and type-constructors are tightly integrated into the
language, in nontrivial ways that are not possible to emulate in
user-defined types. User-defined types have limited capabilities. In
addition, every built-in type or type-constructor name is reserved as
a @emph{keyword} in Rust; they cannot be used as user-defined
identifiers in any context.

@menu
* Ref.Type.Any::                An open sum of every possible type.
* Ref.Type.Mach::               Machine-level types.
* Ref.Type.Prim::               Primitive types.
* Ref.Type.Int::                The arbitrary-precision integer type.
* Ref.Type.Text::               Strings and characters.
* Ref.Type.Rec::                Fixed products of heterogeneous types.
* Ref.Type.Tup::                Fixed products of homogeneous types.
* Ref.Type.Vec::                Open products of homogeneous types.
* Ref.Type.Tag::                Closed sums of heterogeneous types.
* Ref.Type.Fn::                 Subroutines and scoped coroutine types.
* Ref.Type.Port::               Unique inter-process message-receipt endpoints.
* Ref.Type.Chan::               Copyable inter-process message-sending capabilities.
* Ref.Type.Proc::               General coroutine-instance types.
* Ref.Type.Prog::               General coroutine-description types.
* Ref.Type.Mod::                Collections of items.
* Ref.Type.Constr::             Constrained types.
* Ref.Type.Type::               Types describing types.
@end menu

@page
@node       Ref.Type.Any
@subsection Ref.Type.Any

The type @code{any} is the union of all possible Rust types. A value
of type @code{any} is represented in memory as a pair consisting of an
exterior value of some non-@code{any} type @var{T} and a reflection
of the type @var{T}.

Values of type @code{any} can be used in an @code{alt type} statement,
in which the reflection is used to select a block corresponding to a
particular type extraction. @xref{Ref.Stmt.Alt}.

@page
@node       Ref.Type.Mach
@subsection Ref.Type.Mach

The machine types are the following:

@itemize
@item
The unsigned two's complement word types @code{u8}, @code{u16},
@code{u32} and @code{u64}, with values drawn from the integer
intervals @math{[0,(2^8)-1)]}, @math{[0,(2^{16})-1)]},
@math{[0,(2^{32})-1)]} and @math{[0,(2^{64})-1)]} respectively.
@item
The signed two's complement word types @code{s8}, @code{s16}, @code{s32} and @code{s64},
with values drawn from the integer
intervals @math{[-(2^7),(2^7)-1)]}, @math{[-(2^{15}),(2^{15})-1)]},
@math{[-(2^{31}),(2^{31})-1)]} and @math{[-(2^{63}),(2^{63})-1)]}
respectively.
@item
The IEEE 754 double-precision floating point type @code{f64}.
@end itemize


@page
@node       Ref.Type.Prim
@subsection Ref.Type.Prim

The primitive types are the following:

@itemize
@item
The unary type @code{()}, having the single value @code{()} (both the
type and the value are pronounced ``nil'').
@item
The boolean type @code{bool} with values @code{true} and @code{false}.
@item
The machine types.
@end itemize

@page
@node       Ref.Type.Int
@subsection Ref.Type.Int

The Rust type @code{int}@footnote{A Rust @code{int} is similar to a
Lisp bignum or a Python long integer, @emph{not} a C @code{int}.} is
an arbitrary precision integer type that fits in a machine
word @emph{when possible} and transparently expands to a boxed ``big
integer'' allocated in the run-time heap when it overflows or
underflows outside of the range of a machine word.

A Rust @code{int} grows to accommodate extra binary digits as they are
needed, by taking extra memory from the memory budget available to
each Rust process, and should only exhaust its range due to memory
exhaustion.

@page
@node       Ref.Type.Text
@subsection Ref.Type.Text

The types @code{char} and @code{str} hold textual data.

A value of type @code{char} is a Unicode character, represented as a
32-bit unsigned word holding a UCS-4 codepoint.

A value of type @code{str} is a Unicode string, represented as a
vector of 8-bit unsigned words holding a UTF-8 codepoints.

@page
@node       Ref.Type.Rec
@subsection Ref.Type.Rec

The record type-constructor @code{rec} forms new heterogeneous product
of slots.@footnote{The @code{rec} type-constructor is analogous to
the @code{struct} type-constructor in the Algol/C family, the
@emph{record} types of the ML family, or the @emph{structure} types of
the Lisp family}. Fields of a @code{rec} type are accessed by name and
are arranged in memory in the order specified by the @code{rec} type.

An example of a @code{rec} type and its use:
@example
type point = rec(int x, int y);
let point p = rec(x=10, y=11);
let int px = p.x;
@end example

@page
@node       Ref.Type.Tup
@subsection Ref.Type.Tup

The tuple type-constructor is a parenthesised, comma-separated list of
two or more slots. It exactly mirrors the tuple value-constructor,
itself a comma-separated list of two or more values.

Tuples are equivalent to records labeled by ascending integers
starting from 0: their fields are laid out in memory contiguously, in
order specified by the tuple type. Tuples can only be indexed by
static numeric labels enclosed in braces. Tuples can also be
``destructured'' into named constituents, in various syntactic
contexts, such as in a tuple initialisation statement or a function
parameter list.

An example of a tuple type and its use:
@example
type pair = (int,str);
let pair p = (10,"hello");
check (p.@{0@} == 10);
p.@{1@} = "world";
let (int x, str s) = p;
check (s == p.@{1@} & p.@{1@} == "world");
@end example


@page
@node       Ref.Type.Vec
@subsection Ref.Type.Vec

The vector type-constructor @code{vec} represents a homogeneous,
variable-size array of slots. Vectors automatically resize to
accommodate the addition or removal of elements. Elements can be
accessed by numeric index, but as with records and tuples, all
accessible elements are always initialised.

And example of a @code{vec} type and its use:
@example
let vec[int] v = vec(7, 5, 3);
let int i = v.(2);
@end example

@page
@node       Ref.Type.Tag
@subsection Ref.Type.Tag

The @code{tag} type-constructor forms new heterogeneous disjoint sum
types.@footnote{The @code{tag} type is analogous to a
@code{data} constructor declaration in ML or a @emph{pick ADT} in
Limbo}. A @code{tag} type consists of a number of @emph{variants},
each of which is independently named and takes an optional tuple of
arguments.

The variants of a @code{tag} type may be recursive: that is, the
definition of a @code{tag} type may refer to type definitions that
include the defined @code{tag} type itself. Such recursion has restrictions:
@itemize
@item Recursive types can only be introduced through @code{tag} type definitions.
@item A recursive @code{tag} type must have at least one non-recursive
variant (in order to give the recursion a basis case).
@item The recursive slots of recursive variants must be @emph{exterior}
slots (in order to bound the in-memory size of the variant).
@item Recursive type definitions can cross module boundaries, but not module
@emph{visibility} boundaries, nor crate boundaries (in order to simplify the
module system).
@end itemize

An example of a @code{tag} type and its use:
@example
type animal = tag(dog, cat);
let animal a = dog;
a = cat;
@end example

An example of a @emph{recursive} @code{tag} type and its use:
@example
type list[T] = tag[T](empty,
                      cons(T, @@list[T]));
let list[int] a = cons(7, cons(13, empty));
@end example


@page
@node       Ref.Type.Fn
@subsection Ref.Type.Fn

The function type-constructor @code{fn} forms new function types. A
function type consists of an optional protocol, an input type, an
output type, and a set of flags indicating special characteristics of
the function (@code{pure} or @code{lim}). Like all functions, values
of function type may be @emph{solo functions} or @emph{iterator
functions}. @xref{Ref.Item.Fn}.

An example of a solo @code{fn} type:
@example
fn add(int x, int y) -> int @{
  ret x + y;
@}

let int x = add(5,7);

type binop = fn(int,int) -> int;
let binop bo = add;
x = bo(5,7);
@end example


@page
@node       Ref.Type.Port
@subsection Ref.Type.Port

The port type-constructor @code{port} forms types that describe
ports. A port is the @emph{receiving end} of a typed, asynchronous,
simplex inter-process communication facility. @xref{Ref.Proc.Comm}. A
@code{port} type takes a single type parameter, denoting the type of
value that can be received from a @code{port} value of that type.

Values of type @code{port}, like those of type @code{proc}, have
purely @emph{local} meaning: they denote communication endpoints
only @emph{within} a single process. A port is therefore best thought
of as a @emph{private handle} that a process can use to refer to its
own ports, but that cannot be used by other processes. If a process
attempts to use a @code{port} value it received over a channel, it
receives a signal.

An example of a @code{port} type:
@example
type port[vec[str]] svp;
let svp p = get_port();
let vec[str] v;
v <- p;
@end example

@page
@node       Ref.Type.Chan
@subsection Ref.Type.Chan

The channel type-constructor @code{chan} forms types that describe
channels. A channel is the @emph{sending end} of a typed,
asynchronous, simplex inter-process communication
facility. @xref{Ref.Proc.Comm}. A @code{chan} type takes a single type
parameter, denoting the type of value that can be sent to a channel of
that type.

Channels are also @emph{weak}: a channel is directly coupled to a
particular destination port on a particular process, but does not keep
that port or process @emph{alive}. A channel may therefore fail to
operate at any moment. If a process sends to a channel that is
connected to a nonexistent port, it receives a signal.

An example of a @code{chan} type:
@example
type chan[vec[str]] svc;
let svc c = get_chan();
let vec[str] v = vec("hello", "world");
c <| v;
@end example

@page
@node       Ref.Type.Proc
@subsection Ref.Type.Proc

The process type @code{proc} describes values that are @emph{live
processes}.

Processes form an @emph{ownership tree} in which each process (except
the root process) is directly owned by exactly one parent process. The
purpose of a variable of @code{proc} type is to manage the lifecycle
of the associated process. Communication is carried out solely using
channels and ports.

Processes cannot be replicated. If a copy of a slot of
type @code{proc} is copied to another slot, both slots refer to
the @emph{same} process value.

Values of type @code{proc}, like those of type @code{port}, have
purely @emph{local} meaning: they denote processes only @emph{within}
a single process, their parent. A @code{proc} value is best thought of
as a @emph{private handle} that a parent can use to refer to its own
children, but that cannot be used by other processes; it can be
compared for equality and copied around, but does
@emph{not} refer to a process when used outside its owning (parent)
process. If a process attempts to use a @code{proc} value it received
over a channel, it receives a signal.

If all references to a process are dropped (due to the release of any
slots holding those references), the released process immediately fails.
@xref{Ref.Proc.Life}.

@page
@node       Ref.Type.Prog
@subsection Ref.Type.Prog

The program type-constructor @code{prog} forms new program types. A
program type consists of a signature, similar to a function type with
no protocol, describing the inputs and outputs of the initialisation
routine for programs of that type.

An example of a @code{prog} type:
@example
type stdio_prog = prog(chan[u8], chan[u8]) -> chan;
let stdio_prog cat = get_byte_copy();
let port[u8] out = port();
let port[u8] err = port();
let (proc p, chan[u8] in) = spawn cat(chan(out), chan(err));
@end example

@page
@node       Ref.Type.Mod
@subsection Ref.Type.Mod
@c * Ref.Type.Mod::                Units of information hiding.

@emph{TODO: first-class existential module types}.

@page
@node       Ref.Type.Constr
@subsection Ref.Type.Constr
@c * Ref.Type.Constr::             Constrained types.

A @dfn{constrained type} is a type that carries a @emph{formal
constraint} (@pxref{Ref.Stmt.Stat.Constr}), which is similar to a
normal constraint except that the @emph{base name} of any slots
mentioned in the constraint must be the special @emph{formal
symbol} @emph{*}.

When a constrained type is instantiated in a particular slot
declaration, the formal symbol in the constraint is replaced with the
name of the declared slot and the resulting constraint is checked
immediately after the slot is declared. @xref{Ref.Stmt.Check}.

An example of a constrained type with two separate instantiations:
@example
type ordered_range = rec(int low, int high) : less_than(*.low, *.high);

let ordered_range rng1 = rec(low=5, high=7);
// implicit: 'check less_than(rng1.low, rng1.high);'

let ordered_range rng2 = rec(low=15, high=17);
// implicit: 'check less_than(rng2.low, rng2.high);'
@end example

@page
@node       Ref.Type.Type
@subsection Ref.Type.Type
@c * Ref.Type.Type::               Types describing types.

@emph{TODO}.

@page
@node    Ref.Expr
@section Ref.Expr
@c * Ref.Expr::               Parsed and primitive expressions.

Rust has two kinds of expressions: @emph{parsed expressions} and
@emph{primitive expressions}.  The former are syntactic sugar and are
eliminated during parsing. The latter are very minimal, consisting
only of paths, possibly combined via a single level (non-recursive)
unary or binary machine-level operation (ALU or FPU). @xref{Ref.Path}.

For the most part, Rust semantics are defined in terms of
@emph{statements}, which parsed expressions are desugared to. The
desugaring is defined in the grammar. @xref{Ref.Gram}. The residual
primitive statements appear only in the right hand side of copy
statements, @xref{Ref.Stmt.Copy}.

@page
@node    Ref.Stmt
@section Ref.Stmt
@c * Ref.Stmt::               Program execution as sequences of statements.

A @dfn{statement} is a component of a function, or a predicate, or a
program's @code{init}, @code{main} or @code{fini} blocks. When a
program is instantiated into a process, the process @emph{executes}
statements in an order determined by the body of the enclosing
structure. Each statement causes the process to perform certain
actions.

@menu
* Ref.Stmt.Stat::               The static typestate system of statement analysis.
* Ref.Stmt.Decl::               Statement declaring an item or slot.
* Ref.Stmt.Copy::               Statement for copying a value between two slots.
* Ref.Stmt.Spawn::              Statements for creating new processes.
* Ref.Stmt.Send::               Statements for sending a value into a channel.
* Ref.Stmt.Flush::              Statement for flushing a channel queue.
* Ref.Stmt.Recv::               Statement for receiving a value from a channel.
* Ref.Stmt.Call::               Statement for calling a solo function.
* Ref.Stmt.Ret::                Statement for stopping and producing a value.
* Ref.Stmt.Be::                 Statement for stopping and executing a tail call.
* Ref.Stmt.Put::                Statement for pausing and producing a value.
* Ref.Stmt.Fail::               Statement for causing process failure.
* Ref.Stmt.Log::                Statement for logging values to diagnostic buffers.
* Ref.Stmt.While::              Statement for simple conditional looping.
* Ref.Stmt.For::                Statement for complex conditional looping.
* Ref.Stmt.If::                 Statement for simple conditional branching.
* Ref.Stmt.Alt::                Statement for complex conditional branching.
* Ref.Stmt.Prove::              Statement for static assertion of typestate.
* Ref.Stmt.Check::              Statement for dynamic assertion of typestate.
* Ref.Stmt.IfCheck::            Statement for dynamic testing of typestate.
@end menu

@page
@node       Ref.Stmt.Stat
@subsection Ref.Stmt.Stat
@c * Ref.Stmt.Stat::         The static typestate system of statement analysis.

Statements have a detailed static semantics. The static semantics
determine, on a statement-by-statement basis, the @emph{effects} the
statement has on its environment, as well the @emph{legality} of the
statement in its environment.

The legality of a statement is partly governed by syntactic rules,
partly by its conformance to the types of slots it affects, and partly
by a purely statement-oriented static analysis. This section describes
the statement-oriented static analysis, also called the
@emph{typestate} system.

@menu
* Ref.Stmt.Stat.Point::         Inter-statement positions of logical judgments.
* Ref.Stmt.Stat.CFG::           The control flow graph formed by statements.
* Ref.Stmt.Stat.Constr::        Predicates applied to slots.
* Ref.Stmt.Stat.Cond::          Constraints required and implied by a statement.
* Ref.Stmt.Stat.Typestate::     Constraints that hold at points.
* Ref.Stmt.Stat.Check::         Relating dynamic state to static typestate.
@end menu

@page
@node          Ref.Stmt.Stat.Point
@subsubsection Ref.Stmt.Stat.Point
@c * Ref.Stmt.Stat.Point::         Inter-statement positions of logical judgments.

A @dfn{point} exists before and after any statement in a Rust program.
For example, this code:

@example
 s = "hello, world";
 print(s);
@end example

Consists of two statements and four points:

@itemize
@item the point before the first statement
@item the point after the first statement
@item the point before the second statement
@item the point after the second statement
@end itemize

The typestate system reasons over points, rather than statements. This
may seem counterintuitive, but points are the more primitive
concept. Another way of thinking about a point is as a set of
@emph{instants in time} at which the state of a process is fixed. By
contrast, a statement represents a @emph{duration in time}, during
which the state of the process changes. The typestate system is
concerned with constraining the possible states of a process' memory
at @emph{instants}; it is meaningless to speak of the state of a
process' memory ``at'' a statement, as each statement is likely to
change the contents of memory.

@page
@node          Ref.Stmt.Stat.CFG
@subsubsection Ref.Stmt.Stat.CFG
@c * Ref.Stmt.Stat.CFG::           The control flow graph formed by statements.

Each @emph{point} can be considered a vertex in a directed
@emph{graph}. Each kind of statement implies a single edge in this
graph between the point before the statement and the point after it,
as well as a set of zero or more edges from the points of the
statement to points before other statements. The edges between points
represent @emph{possible} indivisible control transfers that might
occur during execution.

This implicit graph is called the @dfn{control flow graph}, or @dfn{CFG}.

@page
@node          Ref.Stmt.Stat.Constr
@subsubsection Ref.Stmt.Stat.Constr
@c * Ref.Stmt.Stat.Constr::          Predicates applied to slots.

A @dfn{constraint} is a predicate applied to specific slots. @xref{Ref.Item.Pred}.

For example, consider the following code:

@example
pred is_less_than(int a, int b) @{
     ret a < b;
@}

fn test() @{
   int x = 10;
   int y = 20;
   check is_less_than(x,y);
@}
@end example

This example defines the predicate @code{is_less_than}, and applies it
to the slots @code{x} and @code{y}. The constraint being checked on
the third line of the function is @code{is_less_than(x,y)}.

@page
@node          Ref.Stmt.Stat.Cond
@subsubsection Ref.Stmt.Stat.Cond
@c * Ref.Stmt.Stat.Cond::          Constraints required and implied by a statement.

A @dfn{condition} is a set of zero or more constraints.

Each @emph{point} has an associated @emph{condition}:

@itemize
@item The @dfn{precondition} of a statement is the condition the statement requires in the point before the condition.
@item The @dfn{postcondition} of a statement is the condition the statement enforces in the point after the statement.
@end itemize

Any constraint present in the precondition and @emph{absent} in the
postcondition is considered to be @emph{dropped} by the statement.

@page
@node          Ref.Stmt.Stat.Typestate
@subsubsection Ref.Stmt.Stat.Typestate
@c * Ref.Stmt.Stat.Typestate::     Constraints that hold at points.

The typestate checking system @emph{calculates} an additional
condition for each point called its typestate. For a given statement,
we call the two typestates associated with its two points the prestate
and a poststate.

@itemize
@item The @dfn{prestate} of a statement is the typestate of the point before the statement.
@item The @dfn{poststate} of a statement is the typestate of the point after the statement.
@end itemize

A @dfn{typestate} is a condition that has @emph{been determined by the
typestate algorithm} to hold at a point. This is a subtle but
important point to understand: preconditions and postconditions are
@emph{inputs} to the typestate algorithm; prestates and poststates are
@emph{outputs} from the typestate algorithm.

The typestate algorithm analyses the preconditions and postconditions
of every statement in a block, and attempts to compute a condition for
each typestate. Specifically:

@itemize
@item Initially, every typestate is empty.
@item Each statement's poststate is given the union of the statement's prestate, precondition, and postcondition.
@item Each statement's poststate has the difference between the statement's precondition and postcondition removed.
@item Each statement's prestate is given the intersection of the poststates of every parent statement in the CFG.
@item The previous three steps are repeated until no typestates in the block change.
@end itemize

The typestate algorithm is a very conventional dataflow calculation,
and can be performed using bit-set operations, with one bit per
predicate and one bit-set per condition.

After the typestates of a block are computed, the typestate algorithm
checks that every constraint in the precondition of a statement is
satisfied by its prestate. If any preconditions are not satisfied, the
mismatch is considered a static (compile-time) error.


@page
@node          Ref.Stmt.Stat.Check
@subsubsection Ref.Stmt.Stat.Check
@c * Ref.Stmt.Stat.Check::         Relating dynamic state to static typestate.

The key mechanism that connects run-time semantics and compile-time
analysis of typestates is the use of @code{check}
statements. @xref{Ref.Stmt.Check}. A @code{check} statement guarantees
that @emph{if} control were to proceed past it, the predicate associated with the
@code{check} would have succeeded, so the constraint being
checked @emph{statically} holds in subsequent
statements.@footnote{A @code{check} statement is similar to
an @code{assert} call in a C program, with the significant difference
that the Rust compiler @emph{tracks} the constraint that
each @code{check} statement enforces. Naturally, @code{check}
statements cannot be omitted from a ``production build'' of a Rust
program the same way @code{asserts} are frequently disabled in
deployed C programs.}

From this building block, constraints can be propagated to function
signatures and constrained types, and the responsibility
to @code{check} a constraint pushed further and further away from the
site at which the program requires it to hold in order to execute
properly.

@page
@node       Ref.Stmt.Decl
@subsection Ref.Stmt.Decl
@c * Ref.Stmt.Decl::                Statement declaring an item or slot.

A @dfn{declaration statement} is one that introduces a @emph{name}
into the enclosing statement block. The declared name may denote a new
slot or a new item. The scope of the name extends to the entire
containing block, both before and after the declaration.

@menu
* Ref.Stmt.Decl.Item::              Statement declaring an item.
* Ref.Stmt.Decl.Slot::              Statement declaring a slot.
@end menu

@page
@node          Ref.Stmt.Decl.Item
@subsubsection Ref.Stmt.Decl.Item
@c * Ref.Stmt.Decl.Item::                Statement declaring an item.

An @dfn{item declaration statement} has a syntactic form identical to
an item declaration within a module. Declaring an item -- a function,
type, module, predicate or program -- locally within a statement block
is simply a way of restricting its scope to a narrow region containing
all of its uses; it is otherwise identical in meaning to declaring the
item outside the statement block.

@page
@node          Ref.Stmt.Decl.Slot
@subsubsection Ref.Stmt.Decl.Slot
@c * Ref.Stmt.Decl.Slot::                Statement declaring an slot.

A @code{slot declaration statement} has one one of two forms:

@itemize
@item @code{let} @var{mode-and-type} @var{slot} @var{optional-init};
@item @code{auto} @var{slot} @var{optional-init};
@end itemize

Where @var{mode-and-type} is a slot mode and type expression,
@var{slot} is the name of the slot being declared, and
@var{optional-init} is either the empty string or an equals sign
(@code{=}) followed by a primitive expression.

Both forms introduce a new slot into the containing block scope. The
new slot is visible across the entire scope, but is initialised only
at the point following the declaration statement.

The latter (@code{auto}) form of slot declaration causes the compiler
to infer the static type of the slot through unification with the
types of values assigned to the slot in the the remaining code in the
block scope. Inferred slots always have @emph{interior}
mode. @xref{Ref.Mem.Slot}.



@page
@node       Ref.Stmt.Copy
@subsection Ref.Stmt.Copy
@c * Ref.Stmt.Copy::                Statement for copying a value between two slots.

A @dfn{copy statement} consists of an @emph{lval} -- a name denoting a
slot -- followed by an equals-sign (@code{=}) and a primitive
expression. @xref{Ref.Expr}.

Executing a copy statement causes the value denoted by the expression
-- either a value in a slot or a primitive combination of values held
in slots -- to be copied into the slot denoted by the @emph{lval}.

A copy may entail the formation of references, the adjustment of
reference counts, partially replicating the referent of the
@emph{lval} in order to prepare it for writing, or similar adjustments
in order to respect the @code{lval} slot mode. All such adjustment is
automatic and implied by the @code{=} operator.

An example of three different copy statements:
@example
x = y;
x.y = z;
x.y = z + 2;
@end example

@page
@node       Ref.Stmt.Spawn
@subsection Ref.Stmt.Spawn
@c * Ref.Stmt.Spawn::               Statements creating new processes.

A @code{spawn} statement takes a program (@pxref{Ref.Item.Prog}), a
set of initialiser arguments for the program, and an @emph{lval}
denoting a 2-tuple of a @code{proc} slot and the output type of a
program. The @code{spawn} statement causes the runtime to construct a
new process running the program. @xref{Ref.Proc.Life}.

The newly spawned process runs its @code{init} block in the execution
context of the spawning process. When the @code{init} block completes it
returns a value to the spawning process. The returned value, as well as
a @code{proc} value holding the new process, are copied into the @emph{lval}
on the left hand side of the spawn statement's equals sign (@code{=}). 

An example of a @code{spawn} statement:
@example
let port[u8] out = port();
let port[u8] err = port();
let (proc p, chan[u8] in) = spawn byte_copy(chan(out), chan(err));
@end example

@page
@node       Ref.Stmt.Send
@subsection Ref.Stmt.Send
@c * Ref.Stmt.Send::               Statements for sending a value into a channel.

Sending a value through a channel can be done via two different
statements.  Both statements take an @emph{lval}, denoting a
channel, and apply a send operator to it and a value to send.

The @emph{asynchronous send} operator @code{<+} adds a value to the
channel's queue, without blocking. If the queue is full, it is
extended, taking memory from the process' memory budget. If the
process memory budget is exhausted, a signal is sent to the process.

The @emph{semi-synchronous send} operator @code{<|} adds a value to
the channel's queue @emph{only if} the queue has room; if the queue is
full, the operation @emph{blocks} the sender until the queue has room.

An example of an asynchronous send:
@example
chan[str] c = @dots{};
c <+ "hello, world";
@end example

An example of a semi-synchronous send:
@example
chan[str] c = @dots{};
c <| "hello, world";
@end example

@page
@node       Ref.Stmt.Flush
@subsection Ref.Stmt.Flush
@c * Ref.Stmt.Flush::              Statement for flushing a channel queue.

A @code{flush} statement takes a channel and blocks the flushing
process until the channel's queue has emptied. It can be used to
implement a more precise form of flow-control than with the send
operators alone.

An example of the @code{flush} statement:
@example
chan[str] c = @dots{};
c <| "hello, world";
flush c;
@end example


@page
@node       Ref.Stmt.Recv
@subsection Ref.Stmt.Recv
@c * Ref.Stmt.Recv::               Statement for receiving a value from a channel.

The @dfn{receive statement} takes an @code{lval} to receive into and
an @emph{lval} denoting a port, and applies the @emph{receive
operator} @code{<-} to the port. The statement causes the receiving
process to enter the @emph{blocked reading} state until a process is
sending a value to the port, at which point the runtime fairly and
pseudo-randomly selects a sending process and moves a value from the
head of one of the process queues to the receiving slot, and un-blocks
the receiving process. @xref{Ref.Run.Comm}.

An example of a @emph{receive}:
@example
port[str] p = @dots{};
let str s <- p;
@end example

@page
@node       Ref.Stmt.Call
@subsection Ref.Stmt.Call
@c * Ref.Stmt.Call::               Statement for calling a solo function.

A @dfn{call statement} invokes a solo function, providing a tuple of
input slots and a reference to an output slot. If the solo function
eventually returns, then the statement completes.

A call statement statically requires that the precondtion declared in
the callee's signature is satisfied by the statement prestate. In this
way, typestates propagate through function
boundaries. @xref{Ref.Stmt.Stat}.

An example of a call statement:
@example
let int x = add(1, 2);
@end example


@page
@node       Ref.Stmt.Ret
@subsection Ref.Stmt.Ret
@c * Ref.Stmt.Ret::                Statement for stopping and producing a value.

Executing a @code{ret} statement@footnote{A @code{ret} statement is
analogous to a @code{return} statement in the C family.}  copies a
value into the return slot of the current function, destroys the
current function activation frame, and transfers control to the caller
frame.

An example of a @code{ret} statement:
@example
fn max(int a, int b) -> int @{
   if (a > b) @{
      ret a;
   @}
   ret b;
@}
@end example

@page
@node       Ref.Stmt.Be
@subsection Ref.Stmt.Be
@c * Ref.Stmt.Be::                 Statement for stopping and executing a tail call.

Executing a @code{be} statement @footnote{A @code{be} statement in is
analogous to a @code{become} statement in Newsqueak or Alef.}
destroys the current function activation frame and replaces it with an
activation frame for the called function. In other words, @code{be}
executes a tail-call. The syntactic form of a @code{be} statement is
therefore limited to @emph{tail position}: its argument must be a
@emph{call expression}, and it must be the last statement in a block.

An example of a @code{be} statement:
@example
fn print_loop(int n) -> () @{
  if (n <= 0) @{
    ret;
  @} else @{
    print_int(n);
    be print_loop(n-1);
  @}
@}
@end example

The above example executes in constant space, replacing each frame
with a new copy of itself.



@page
@node       Ref.Stmt.Put
@subsection Ref.Stmt.Put
@c * Ref.Stmt.Put::                Statement for pausing and producing a value.

Executing a @code{put} statement copies a value into the put slot of
the current iterator function, suspends execution of the current
iterator function, and transfers control to the current put-recipient
frame.@footnote{A @code{put} statement is analogous to a @code{yield}
statement in the CLU language, or in more recent languages providing a
``generator'' facility, such as Python, Javascript or C#. Like the
generators of CLU, but @emph{unlike} these later languages, Rust's
iterator functions reside on the stack and obey a strict stack
discipline.} The current put-recipient will eventually resume the
suspended iterator function containing the @code{put} statement,
either continuing execution after the @code{put} statement, or
terminating its execution and destroying the iterator function frame.


@page
@node       Ref.Stmt.Fail
@subsection Ref.Stmt.Fail
@c * Ref.Stmt.Fail::               Statement for nonlocal control transfer during failure.

Executing a @code{fail} statement causes a process to enter the
@emph{failing} state. In the @emph{failing} state, a process unwinds
its stack, destroying all frames and freeing all resources until it
reaches its @code{main} frame, at which point it runs its @code{fini}
block and enters the @emph{finished} state.

@page
@node       Ref.Stmt.Log
@subsection Ref.Stmt.Log
@c * Ref.Stmt.Log::                Statement for logging values to diagnostic buffers.

Executing a @code{log} statement may, depending on runtime
configuration, cause a value to be appended to an internal diagnostic
logging buffer provided by the runtime or emitted to a system
console. Log statements are enabled or disabled dynamically at
run-time on a per-process and per-item basis. @xref{Ref.Run.Log}.

Executing a @code{log} statement not considered a ``side effect'' for
the purposes of differentiating pure and impure functions. In other
words, a pure function remains pure even if it contains a log
statement.

@example
@end example

@page
@node       Ref.Stmt.While
@subsection Ref.Stmt.While
@c * Ref.Stmt.While::              Statement for simple conditional looping.

A @code{while} statement is a loop construct. The loop begins with an
evaluation of the boolean loop-head expression. If the loop-head
expression evaluates to @code{true}, the loop-body block executes and
control returns to the loop-head expression. If the loop-head
expression evaluates to @code{false}, the @code{while} statement
completes.

An example of a @code{while} statement:
@example
while (i < 10) @{
    print("hello\n");
    i = i + 1;
@}
@end example


@page
@node       Ref.Stmt.For
@subsection Ref.Stmt.For
@c * Ref.Stmt.For::                Statement for complex conditional looping.

A @code{for} statement is a loop construct. There are two types of
@code{for} statement: @emph{linear} for-loops and @emph{iterator}
for-loops.

@menu
* Ref.Stmt.For.Linear::         Statement for looping over vectors.
* Ref.Stmt.For.Iter::           Statement for general conditional looping.
@end menu

@page
@node          Ref.Stmt.For.Linear
@subsubsection Ref.Stmt.For.Linear
@c * Ref.Stmt.For.Linear::         Statement for looping over vectors.

A @dfn{linear for-loop} is controlled by a @emph{slice}, which has the
syntactic form of a normal vector indexing expression, except the
index is either a 2-tuple or a 3-tuple describing a bounded linear
arithmetic sequence of indices to be selected from a vector or
string. The linear for-loop bounds-checks the sequence @emph{once}
when initiating the loop, then repeatedly copies into the index
variable and/or into the element variable of the loop each value in
the sequence (and/or its selected element), executing the loop body
once per copy.

Example of a linear for-loop:
@example
let vec[foo] v = vec(a, b, c);
for (~foo e = v.(0, vec.len(v))) @{
    bar(e);
@}
@end example

@page
@node          Ref.Stmt.For.Iter
@subsubsection Ref.Stmt.For.Iter
@c * Ref.Stmt.For.Iter::           Statement for general conditional looping.

An @dfn{iterator} for-loop is controlled by an iterator function. The
for loop executes once for each value @code{put} by the iterator
function.  When the iterator function returns or fails, the loop
terminates.

The protocol of an iterator for-loop must match the protocol of the iterator
function it is calling. @xref{Ref.Item.Fn.Iter}.

Example of an iterator for-loop:
@example
str txt;
vec[str] lines;
for* (~str s = str.split(txt, "\n")) @{
    vec.push(lines, s);
@}
@end example


@page
@node       Ref.Stmt.If
@subsection Ref.Stmt.If
@c * Ref.Stmt.If::                 Statement for simple conditional branching.

An @code{if} statement is a conditional-branch in program control. The
form of an @code{if} statement is a parenthesised condition
expression, followed by a consequent block, and an optional trailing
@code{else} block. The condition expression must have type
@code{bool}. If the condition expression evaluates to @code{true}, the
consequent block is executed and any @code{else} block is skipped. If
the condition expression evaluates to @code{false}, the consequent
block is skipped and any @code{else} block is executed.

@page
@node       Ref.Stmt.Alt
@subsection Ref.Stmt.Alt
@c * Ref.Stmt.Alt::                Statement for complex conditional branching.

@emph{TODO}.

@page
@node       Ref.Stmt.Prove
@subsection Ref.Stmt.Prove
@c * Ref.Stmt.Prove::              Statement for static assertion of typestate.

A @code{prove} statement has no run-time effect. Its purpose is to
statically check (and document) that its argument constraint holds at
its statement entry point. If its argument typestate does not hold,
under the typestate algorithm, the program containing it will fail to
compile.

@page
@node       Ref.Stmt.Check
@subsection Ref.Stmt.Check
@c * Ref.Stmt.Check::              Statement for dynamic assertion of typestate.

A @code{check} statement connects dynamic assertions made at run-time
to the static typestate system. A @code{check} statement takes a
constraint to check at run-time. If the constraint holds at run-time,
control passes through the @code{check} and on to the next statement
in the enclosing block. If the condition fails to hold at run-time, the
@code{check} statement behaves as a @code{fail} statement.

The typestate algorithm is built around @code{check} statements, and
in particular the fact that control @emph{will not pass} a check
statement with a condition that fails to hold. The typestate algorithm
can therefore assume that the (static) postcondition of a @code{check}
statement includes the checked constraint itself. From there, the
typestate algorithm can perform dataflow calculations on subsequent
statements, propagating conditions forward and statically comparing
implied states and their specifications. @xref{Ref.Stmt.Stat}.

@example
pred even(~int x) @{
    ret x & 1 == 0;
@}

fn print_even(int x) : even(x) -> () @{
    print(x);
@}

fn test() @{
    let int y = 8;

    // Cannot call print_even(y) here.

    check even(y);

    // Can call print_even(y) here, since even(y) now holds.
    print_even(y);
@}
@end example

@page
@node       Ref.Stmt.IfCheck
@subsection Ref.Stmt.IfCheck
@c * Ref.Stmt.IfCheck::            Statement for dynamic testing of typestate.

An @code{if check} statement combines a @code{if} statement and a
@code{check} statement in an indivisible unit that can be used to
build more complex conditional control flow than the @code{check}
statement affords.

In fact, @code{if check} is a ``more primitive'' statement
@code{check}; instances of the latter can be rewritten as instances of
the former. The following two examples are equivalent:

@sp 1
Example using @code{check}:
@example
check even(x);
print_even(x);
@end example

@sp 1
Example using @code{if check}:
@example
if check even(x) @{
    print_even(x);
@} else @{
    fail;
@}
@end example

@page
@node    Ref.Run
@section Ref.Run
@c * Ref.Run::                     Organisation of runtime services.

The Rust @dfn{runtime}@footnote{The @emph{runtime} (un-hyphenated) is
a piece of code; it provides a variety of services @emph{at
run-time}.} is a relatively compact collection of C and Rust code that
provides fundamental services and datatypes to all Rust processes at
run-time. It is smaller and simpler than many modern language
runtimes. It is tightly integrated into the language's execution model
of slots, processes, programs, communication, reflection, logging and
signal handling.

@menu
* Ref.Run.Mem::                 Runtime memory management service.
* Ref.Run.Type::                Runtime built-in type services.
* Ref.Run.Comm::                Runtime communication service.
* Ref.Run.Refl::                Runtime reflection system.
* Ref.Run.Log::                 Runtime logging system.
* Ref.Run.Sig::                 Runtime signal handler.
@end menu

@page
@node       Ref.Run.Mem
@subsection Ref.Run.Mem
@c * Ref.Run.Mem::                 Runtime memory management service.

The runtime memory-management system is based on
a @emph{service-provider interface}, through which the runtime
requests blocks of memory from its environment and releases them back
to its environment when they are no longer in use. The default
implementation of the service-provider interface consists of the C
runtime functions @code{malloc} and @code{free}.

The runtime memory-management system in turn supplies Rust
processes with facilities for allocating, extending and releasing
stacks, as well as allocating and freeing exterior values.

@page
@node       Ref.Run.Type
@subsection Ref.Run.Type
@c * Ref.Run.Mem::                 Runtime built-in type services.

The runtime provides C and Rust code to manage several built-in types:
@itemize
@item @code{vec}, the type of vectors.
@item @code{str}, the type of UTF-8 strings.
@item @code{int}, the type of arbitrary-precision integers.
@item @code{chan}, the type of communication channels.
@item @code{port}, the type of communication ports.
@item @code{proc}, the type of processes.
@end itemize
Support for other built-in types such as simple types, tuples,
records, vectors and tags is open-coded by the Rust compiler.

Built-in type support code is a @emph{mandatory} component of the runtime.

@page
@node       Ref.Run.Comm
@subsection Ref.Run.Comm
@c * Ref.Run.Comm::                Runtime communication service.

The runtime provides code to manage inter-process communication.
This includes the system of process-lifecycle state transitions
depending on the contents of queues, as well as code to copy values
between queues and their recipients and to serialize values for
transmission over operating-system inter-process communication
facilities.

Communication is a @emph{mandatory} component of the runtime,
though the portion that invokes operating-system communication
facilities is @emph{optional}.

@page
@node       Ref.Run.Refl
@subsection Ref.Run.Refl
@c * Ref.Run.Refl::                Runtime reflection system.

The runtime reflection system is driven by the DWARF tables
emitted into a crate at compile-time. Reflecting on a slot or type
allocates a Rust data structure corresponding to the DWARF DIE for
that slot or type.

Reflection is a @emph{mandatory} component of the runtime.

@page
@node       Ref.Run.Log
@subsection Ref.Run.Log
@c * Ref.Run.Log::                 Runtime logging system.

The runtime contains a system for directing logging statements to a
logging console and/or internal logging
buffers. @xref{Ref.Stmt.Log}. Logging statements can be enabled or
disabled via a two-dimensional filtering process:

@itemize

@sp 1
@item
By Item

Each @emph{item} (module, function, predicate, etc.) in Rust has
a static name-path within its crate module, and can have logging enabled
or disabled on a name-path-prefix basis.

@sp 1
@item
By Process

Each @emph{process} in a running Rust program has a unique ownership-path
through the process ownership tree, and can have logging enabled or
disabled on an ownership-path-prefix basis.
@end itemize

Logging is integrated into the language for efficiency reasons, as
well as the need to filter logs based on these two built-in
dimensions, and finally due to the need to consider logging as
a @emph{pure} (non-side-effect-producing) operation for the purposes
of the typestate algorithm.

Logging is an @emph{optional} component of the runtime.

@page
@node       Ref.Run.Sig
@subsection Ref.Run.Sig
@c * Ref.Run.Sig::               Runtime signal handler.

The runtime signal-handling system is driven by a signal-dispatch
table and a signal queue associated with each process. Sending a
signal to a process inserts the signal into the process' signal queue
and marks the process as having a pending signal. At the next
scheduling opportunity, the runtime processes signals in the process'
queue using its dispatch table. The signal queue memory is accounted
for from the process' memory budget; if the queue grows too big, the
process will fail.

Signal handling is a @emph{mandatory} component of the runtime.

@c ############################################################
@c end main body of nodes
@c ############################################################

@page
@node    Index
@chapter Index

@printindex cp

@bye<|MERGE_RESOLUTION|>--- conflicted
+++ resolved
@@ -806,10 +806,7 @@
 @tab @code{}
 @end multitable
 
-<<<<<<< HEAD
-
-=======
->>>>>>> 7fe253d3
+@page
 @page
 @node    Ref.Path
 @section Ref.Path
