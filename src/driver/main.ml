
open Common;;

let (targ:Common.target) =
  match Sys.os_type with
      "Unix" -> 
        (* FIXME: this is an absurd heuristic. *)
        if Sys.file_exists "/System/Library"
        then MacOS_x86_macho
        else Linux_x86_elf
    | "Win32" -> Win32_x86_pe
    | "Cygwin" -> Win32_x86_pe
    | _ -> Linux_x86_elf
;;

let (sess:Session.sess) =
  {
    Session.sess_in = "";
    (* FIXME: need something fancier here for unix sub-flavours. *)
    Session.sess_targ = targ;
    Session.sess_out =
      ("rust_out" ^ (match targ with
                         Linux_x86_elf -> ""
                       | MacOS_x86_macho -> ""
                       | Win32_x86_pe -> ".exe"));
    Session.sess_log_lex = false;
    Session.sess_log_parse = false;
    Session.sess_log_ast = false;
    Session.sess_log_resolve = false;
    Session.sess_log_alias = false;
    Session.sess_log_auto = false;
    Session.sess_log_type = false;
    Session.sess_log_layout = false;
    Session.sess_log_trans = false;
    Session.sess_log_dwarf = false;
    Session.sess_log_ra = false;
    Session.sess_log_insn = false;
    Session.sess_log_asm = false;
    Session.sess_log_obj = false;
    Session.sess_log_out = stderr;
    Session.sess_failed = false;
    Session.sess_spans = Hashtbl.create 0;
  }

let argspecs =
  [
    ("-t", Arg.Symbol (["linux-x86-elf"; "win32-x86-pe"],
                       fun s -> (sess.Session.sess_targ <-
                                  (match s with
                                       "win32-x86-pe" -> Win32_x86_pe
                                     | "macos-x86-macho" -> MacOS_x86_macho
                                     | _ -> Linux_x86_elf))),
     ("target (default: " ^ (match sess.Session.sess_targ with
                                        Win32_x86_pe -> "win32-x86-pe"
                                      | Linux_x86_elf -> "linux-x86-elf"
                                      | MacOS_x86_macho -> "macos-x86-macho"
                            ) ^ ")"));
    ("-o", Arg.String (fun s -> sess.Session.sess_out <- s),
     "output filename (default: " ^ sess.Session.sess_out ^ ")");
    ("-llex", Arg.Unit (fun _ -> sess.Session.sess_log_lex <- true), "log lexing");
    ("-lparse", Arg.Unit (fun _ -> sess.Session.sess_log_parse <- true), "log parsing");
    ("-last", Arg.Unit (fun _ -> sess.Session.sess_log_ast <- true), "log post-parse AST");
    ("-lresolve", Arg.Unit (fun _ -> sess.Session.sess_log_resolve <- true), "log resolution");
    ("-lalias", Arg.Unit (fun _ -> sess.Session.sess_log_alias <- true), "log alias analysis");
    ("-lauto", Arg.Unit (fun _ -> sess.Session.sess_log_auto <- true), "log auto type-inference");
    ("-ltype", Arg.Unit (fun _ -> sess.Session.sess_log_type <- true), "log type checking");
    ("-llayout", Arg.Unit (fun _ -> sess.Session.sess_log_layout <- true), "log frame layout");
    ("-ltrans", Arg.Unit (fun _ -> sess.Session.sess_log_trans <- true), "log intermediate translation");
    ("-ldwarf", Arg.Unit (fun _ -> sess.Session.sess_log_trans <- true), "log DWARF record generation");
    ("-lra", Arg.Unit (fun _ -> sess.Session.sess_log_ra <- true), "log register allocation");
    ("-linsn", Arg.Unit (fun _ -> sess.Session.sess_log_insn <- true), "log instruction selection");
    ("-lasm", Arg.Unit (fun _ -> sess.Session.sess_log_asm <- true), "log assembly");
    ("-lobj", Arg.Unit (fun _ -> sess.Session.sess_log_obj <- true), "log object file generation")
  ]
;;

let exit_if_failed _ =
  if sess.Session.sess_failed
  then exit 1
  else ()
;;

Arg.parse
  argspecs
  (fun arg -> sess.Session.sess_in <- arg)
  ("usage: " ^ Sys.argv.(0) ^ " [options] (CRATE_FILE.rc|SOURCE_FILE.rs)\n%!")
;;

let _ =
  if sess.Session.sess_out = ""
  then (Printf.fprintf stderr "Error: no output file specified\n%!"; exit 1)
  else ()
;;

let _ =
  if sess.Session.sess_in = ""
  then (Printf.fprintf stderr "Error: empty input filename\n%!"; exit 1)
  else ()
;;


let (crate:Ast.crate) =
  if Filename.check_suffix sess.Session.sess_in ".rc"
  then Ll1parser.parse_crate sess Lexer.token
  else
    if Filename.check_suffix sess.Session.sess_in ".rs"
    then Ll1parser.parse_srcfile sess Lexer.token
    else
      begin
        Printf.fprintf stderr
          "Error: unrecognized input file type: %s\n%!"
          sess.Session.sess_in;
        exit 1
      end
;;
let _ = exit_if_failed ()
;;

if sess.Session.sess_log_ast
then
  begin
    Printf.fprintf stderr "Post-parse AST:\n%!";
    Format.set_margin 80;
    Ast.fmt_crate Format.err_formatter crate;
    Printf.fprintf stderr "\n%!";
  end

let (abi:Abi.abi) = X86.abi;;

(* Semantic passes. *)
let sem_cx = Semant.new_ctxt sess abi crate
;;

let _ =
  begin
      Array.iter
        (fun proc ->
           proc sem_cx crate.Ast.crate_items;
           exit_if_failed ())
        [| Resolve.process_crate;
           Alias.process_crate;
           Auto.process_crate;
           Layout.process_crate |]
  end
;;

let ((text_items:(string, (node_id * Il.quads * int)) Hashtbl.t),
     (data_items:Asm.item list),
     (entry_prog_fixup:fixup)) = Trans.trans_crate sem_cx crate.Ast.crate_items;;
let _ = exit_if_failed ()
;;

let (text_quads:Il.quads list) =
  let ra_quads name (node, quads, n_vregs) accum =
    let frame_sz = Hashtbl.find sem_cx.Semant.ctxt_frame_sizes node in
    let (quads', n_spills) = Ra.reg_alloc sess quads n_vregs abi frame_sz in
      (Hashtbl.find sem_cx.Semant.ctxt_spill_fixups node).fixup_mem_sz <-
        Some (Int64.mul
                (Int64.of_int n_spills)
                abi.Abi.abi_ptr_sz);
      quads' :: accum
  in
    Hashtbl.fold ra_quads text_items []
;;
let _ = exit_if_failed ()
;;

let (all_quads:Il.quads list) = text_quads @ sem_cx.Semant.ctxt_anon_text_items;;
let (code:Asm.item) = Asm.SEQ (Array.of_list (List.map (X86.select_insns sess) all_quads));;
let _ = exit_if_failed ()
;;

let (dw:Dwarf.debug_records) = (Dwarf.process_crate sem_cx crate.Ast.crate_items)
let _ = exit_if_failed ()
;;

let (data:Asm.item) = Asm.SEQ (Array.of_list data_items)
;;

<<<<<<< HEAD
let _ = match sess.Session.sess_targ with
    Win32_x86_pe ->
      Pe.emit_file
        sess
        code
        data
        dw
        entry_prog_fixup
        sem_cx.Semant.ctxt_c_to_proc_fixup

  | Linux_x86_elf -> Elf.emit_file sess code data entry_prog_fixup
=======
let emitter = 
  match sess.Session.sess_targ with
      Win32_x86_pe -> Pe.emit_file
    | MacOS_x86_macho -> Macho.emit_file
    | Linux_x86_elf -> Elf.emit_file
>>>>>>> 262fbac5
;;

emitter sess code data dwarf entry_prog_fixup sem_cx.Semant.ctxt_c_to_proc_fixup;;
  
(*
 * Local Variables:
 * fill-column: 70;
 * indent-tabs-mode: nil
 * compile-command: "make -k -C .. 2>&1 | sed -e 's/\\/x\\//x:\\//g'";
 * End:
 *)<|MERGE_RESOLUTION|>--- conflicted
+++ resolved
@@ -170,32 +170,18 @@
 let _ = exit_if_failed ()
 ;;
 
-let (dw:Dwarf.debug_records) = (Dwarf.process_crate sem_cx crate.Ast.crate_items)
+let (dwarf:Dwarf.debug_records) = (Dwarf.process_crate sem_cx crate.Ast.crate_items)
 let _ = exit_if_failed ()
 ;;
 
 let (data:Asm.item) = Asm.SEQ (Array.of_list data_items)
 ;;
 
-<<<<<<< HEAD
-let _ = match sess.Session.sess_targ with
-    Win32_x86_pe ->
-      Pe.emit_file
-        sess
-        code
-        data
-        dw
-        entry_prog_fixup
-        sem_cx.Semant.ctxt_c_to_proc_fixup
-
-  | Linux_x86_elf -> Elf.emit_file sess code data entry_prog_fixup
-=======
 let emitter = 
   match sess.Session.sess_targ with
       Win32_x86_pe -> Pe.emit_file
     | MacOS_x86_macho -> Macho.emit_file
     | Linux_x86_elf -> Elf.emit_file
->>>>>>> 262fbac5
 ;;
 
 emitter sess code data dwarf entry_prog_fixup sem_cx.Semant.ctxt_c_to_proc_fixup;;
